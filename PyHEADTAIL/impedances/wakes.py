--- conflicted
+++ resolved
@@ -31,14 +31,49 @@
 from PyHEADTAIL.impedances.wake_kicks import *
 from PyHEADTAIL.general.element import Element, Printing
 from PyHEADTAIL.general.decorators import deprecated
-<<<<<<< HEAD
-=======
 from PyHEADTAIL.mpi import mpi_data
 from functools import reduce
->>>>>>> 664d347f
 
 sin = np.sin
 cos = np.cos
+
+
+def check_wake_sampling(bunch, slicer, wakes, beta=1, wake_column=None, bins=False):
+    '''
+    Handy function for quick visual check of sampling of the wake functions.
+    For now only implemented for wake table type wakes.
+    '''
+    from scipy.constants import c
+    import matplotlib.pyplot as plt
+
+    ss = bunch.get_slices(slicer).z_centers
+    zz = bunch.get_slices(slicer).z_bins
+    ss = ss[:-1]
+    ll = bunch.get_slices(slicer).lambda_z(ss, sigma=100)
+    # ss = np.concatenate((s.z_centers-s.z_centers[-1], (s.z_centers-s.z_centers[0])[1:]))
+
+    A = [wakes.wake_table['time'] * beta*c*1e-9, wakes.wake_table[wake_column] * 1e15]
+    W = [ss[::-1], wakes.function_transverse(wake_column)(beta, ss)]
+
+
+    fig, (ax1, ax2) = plt.subplots(2, figsize=(16,12), sharex=True)
+
+    ax1.plot(ss, ll)
+
+    ax2.plot(A[0], (A[1]), 'b-+', ms=12)
+    ax2.plot(W[0][:-1], (-1*W[1][1:]), 'r-x')
+    if bins:
+        [ax2.axvline(z, color='g') for z in zz]
+
+    ax2.grid()
+    lgd = ['Table', 'Interpolated']
+    if bins:
+        lgd += ['Bin edges']
+    ax2.legend(lgd)
+
+    print('\n--> Resulting number of slices: {:g}'.format(len(ss)))
+
+    return ax1
 
 
 # ==============================================================================
@@ -62,12 +97,8 @@
     def __init__(self, slicer, wake_sources_list, mpi=None, **kwargs):
         """Stores slicer and wake sources list and manages wake history.
 
-<<<<<<< HEAD
-    print('\n--> Resulting number of slices: {:g}'.format(len(ss)))
-=======
         Obtains a slicer and a wake sources list. Owns a slice set deque of
         maximum length of wake sources list wake.
->>>>>>> 664d347f
 
         Parallel version obtains a communicator.
 
@@ -333,18 +364,11 @@
         if not hasattr(self, '_turns_on_this_proc'):
             kick_turn_data = []
 
-<<<<<<< HEAD
-        # Update ages of stored SliceSet instances.
-        for i in range(len(self.slice_set_age_deque)):
-            self.slice_set_age_deque[i] += (
-                bunch.circumference / (bunch.beta * c))
-=======
             total_n_turns = 0
             for kick in self.wake_kicks:
                 kick_turn_data.append(np.arange(total_n_turns,
                                                  total_n_turns+kick.n_turns_wake))
                 total_n_turns += kick.n_turns_wake
->>>>>>> 664d347f
 
             all_convolutions = np.arange(total_n_turns)
             my_convolutions = mpi_data.my_tasks(all_convolutions)
@@ -404,11 +428,6 @@
 
             bunches: A bunch/beam or a list of bunches.
 
-<<<<<<< HEAD
-class WakeSource(Printing, metaclass=ABCMeta):
-    """ Abstract base class for wake sources, such as WakeTable,
-    Resonator or ResistiveWall. """
-=======
         """
         n_slices = self.slicer.n_slices
         stride = 2 + 4*n_slices
@@ -475,7 +494,6 @@
     """Abstract base class for wake sources, such as WakeTable,
     Resonator or ResistiveWall.
     """
->>>>>>> 664d347f
 
     @abstractmethod
     def get_wake_kicks(self, slicer_mode):
@@ -626,14 +644,9 @@
                         ' Assuming ultrarelativistic wake.')
         elif (time[0] < 0):
             def wake(dt, *args, **kwargs):
-<<<<<<< HEAD
                 return interpolation_function(-dt)
             self.prints(wake_component +  ' Found low beta wake.')
 
-=======
-                return interp1d(time, wake_strength)(-dt)
-            self.prints(wake_component + ' Found low beta wake.')
->>>>>>> 664d347f
         else:
             raise ValueError(wake_component +
                              ' does not meet requirements.')
@@ -677,27 +690,24 @@
 
 
 class Resonator(WakeSource):
-    """Class to describe the wake functions originating from a resonator
-    impedance. Alex Chao's resonator model (Eq. 2.82) is used as well as the
-    definitions from HEADTAIL.
-
-    """
+    """ Class to describe the wake functions originating from a
+    resonator impedance. Alex Chao's resonator model (Eq. 2.82) is used
+    as well as the definitions from HEADTAIL. """
 
     def __init__(self, R_shunt, frequency, Q,
                  Yokoya_X1, Yokoya_Y1, Yokoya_X2, Yokoya_Y2, switch_Z,
                  n_turns_wake=1, *args, **kwargs):
-        """General constructor to create a Resonator WakeSource object describing the
-        wake functions of a resonator impedance. Alex Chao's resonator model
-        (Eq. 2.82) is used as well as definitions from HEADTAIL.
-
-        Note that it is no longer allowed to pass a LIST of parameters to
-        generate a number of resonators with different parameters within the
-        same Resonator object. Instead, create the Resonator objects and pass
-        all of them to the WakeField constructor.  The parameter 'n_turns_wake'
-        defines how many turns are considered for the multiturn wakes. It is 1
-        by default, i.e.  multiturn wakes are off.
-
-        """
+        """ General constructor to create a Resonator WakeSource object
+        describing the wake functions of a resonator impedance. Alex
+        Chao's resonator model (Eq. 2.82) is used as well as definitions
+        from HEADTAIL.
+        Note that it is no longer allowed to pass a LIST of parameters
+        to generate a number of resonators with different parameters
+        within the same Resonator object. Instead, create the Resonator
+        objects and pass all of them to the WakeField constructor.
+        The parameter 'n_turns_wake' defines how many turns are
+        considered for the multiturn wakes. It is 1 by default, i.e.
+        multiturn wakes are off. """
         super(Resonator, self).__init__(*args, **kwargs)
 
         self.R_shunt = R_shunt
@@ -711,12 +721,11 @@
         self.n_turns_wake = n_turns_wake
 
     def get_wake_kicks(self, slicer):
-        """Factory method. Creates instances of the appropriate WakeKick objects for a
-        Resonator WakeSource with the specified parameters. A WakeKick object
-        is instantiated only if the corresponding Yokoya factor is
-        non-zero. The WakeKick objects are returned as a list wake_kicks.
-
-        """
+        """ Factory method. Creates instances of the appropriate
+        WakeKick objects for a Resonator WakeSource with the specified
+        parameters. A WakeKick object is instantiated only if the
+        corresponding Yokoya factor is non-zero. The WakeKick objects
+        are returned as a list wake_kicks. """
         wake_kicks = []
 
         # Dipole wake kick x.
@@ -752,11 +761,9 @@
         return wake_kicks
 
     def function_transverse(self, Yokoya_factor):
-        """Define the wake function (transverse) of a resonator with the given
-        parameters according to Alex Chao's resonator model (Eq. 2.82) and
-        definitions of the resonator in HEADTAIL.
-
-        """
+        """ Define the wake function (transverse) of a resonator with
+        the given parameters according to Alex Chao's resonator model
+        (Eq. 2.82) and definitions of the resonator in HEADTAIL. """
         omega = 2 * np.pi * self.frequency
         alpha = omega / (2 * self.Q)
         omegabar = np.sqrt(np.abs(omega**2 - alpha**2))
@@ -776,11 +783,9 @@
         return wake
 
     def function_longitudinal(self):
-        """Define the wake function (longitudinal) of a resonator with the given
-        parameters according to Alex Chao's resonator model (Eq. 2.82) and
-        definitions of the resonator in HEADTAIL.
-
-        """
+        """ Define the wake function (longitudinal) of a resonator with
+        the given parameters according to Alex Chao's resonator model
+        (Eq. 2.82) and definitions of the resonator in HEADTAIL. """
         omega = 2 * np.pi * self.frequency
         alpha = omega / (2 * self.Q)
         omegabar = np.sqrt(np.abs(omega**2 - alpha**2))
@@ -896,12 +901,11 @@
         self.n_turns_wake = n_turns_wake
 
     def get_wake_kicks(self, slicer):
-        """Factory method. Creates instances of the appropriate WakeKick objects for
-        the ResistiveWall WakeSource with the specified parameters. A WakeKick
-        object is instantiated only if the corresponding Yokoya factor is
-        non-zero. The WakeKick objects are returned as a list wake_kicks.
-
-        """
+        """ Factory method. Creates instances of the appropriate
+        WakeKick objects for the ResistiveWall WakeSource with the
+        specified parameters. A WakeKick object is instantiated only if
+        the corresponding Yokoya factor is non-zero. The WakeKick
+        objects are returned as a list wake_kicks. """
         wake_kicks = []
 
         # Dipole wake kick x.
@@ -941,10 +945,10 @@
 
         """
         mu_r = 1
-        # Impedance of free space [Ohm]
+        # The impedance of free space [Ohm]
         Z_0 = 119.9169832 * np.pi
 
-        def wake(dt, **kwargs):
+        def wake(dt, *args, **kwargs):
             y = (Yokoya_factor * (np.sign(dt + np.abs(self.dt_min)) - 1) / 2. *
                  np.sqrt(kwargs['beta']) * self.resistive_wall_length / np.pi /
                  self.pipe_radius**3 * np.sqrt(-mu_r / np.pi /
