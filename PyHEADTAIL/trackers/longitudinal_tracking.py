--- conflicted
+++ resolved
@@ -70,11 +70,7 @@
         and with signature (alpha_array, gamma).
         """
         eta = 0
-<<<<<<< HEAD
         for i in range(len(self.alpha_array)):   # order = len - 1
-=======
-        for i in range(len(self.alpha_array)):  # order = len - 1
->>>>>>> 664d347f
             eta_func = getattr(self, '_eta' + str(i))
             eta_i = eta_func(self.alpha_array, gamma)
             eta += eta_i * (dp ** i)
@@ -82,7 +78,7 @@
 
     @staticmethod
     def _eta0(alpha_array, gamma):
-        return alpha_array[0] - gamma ** -2
+        return alpha_array[0] - gamma**-2
 
 
 class Drift(LongitudinalMap):
@@ -110,7 +106,7 @@
 
     @clean_slices
     def track(self, beam):
-        beta_ratio = 1 - self.shrinkage_p_increment / (beam.gamma ** 3 * beam.p0)
+        beta_ratio = 1 - self.shrinkage_p_increment / (beam.gamma**3 * beam.p0)
         beam.z = (beta_ratio * beam.z -
                   self.eta(beam.dp, beam.gamma) * beam.dp * self.length)
 
@@ -538,7 +534,7 @@
         self._rfbuckets = {}
 
     def phi_s(self, gamma, charge):
-        beta = np.sqrt(1 - gamma ** -2)
+        beta = np.sqrt(1 - gamma**-2)
         eta0 = self.eta(0, gamma)
 
         V = self._accelerating_kick.voltage
