--- conflicted
+++ resolved
@@ -5,11 +5,6 @@
        specific data to a HDF5 file.
 @copyright CERN
 """
-<<<<<<< HEAD
-
-
-=======
->>>>>>> 664d347f
 
 
 
@@ -152,14 +147,9 @@
                     gr.create_dataset(stats, shape=(self.n_steps,), **kwargs_gr)
             h5file.close()
         except Exception as err:
-<<<<<<< HEAD
-            self.warns('Problem occurred during Bunch monitor creation.')
-            self.warns(str(err))
-=======
             self.warns('Creation of bunch monitor file ' + self.filename +
                    'failed. \n')
-            self.warns(err.message)
->>>>>>> 664d347f
+            self.warns(str(err))
             raise
 
     @decorators.synchronize_gpu_streams_after
@@ -168,27 +158,6 @@
         them to file. The buffer is implemented as a shift register. """
         val_buf = {}
         p_write = {}
-<<<<<<< HEAD
-        for stats in self.stats_to_store:
-            evaluate_stats = getattr(bunch, stats)
-
-            # Handle the different statistics quantities, which can
-            # either be methods (like mean(), ...) or simply attributes
-            # (macroparticlenumber) of the bunch.
-            write_pos = self.i_steps % self.buffer_size
-            try:
-                if pm.device == 'is_.2slowerwiththis':#'GPU':
-                    #val_bf[stat]
-                    st = next(gpu_utils.stream_pool)
-                    val_buf[stats] = evaluate_stats(stream=st)
-                    p_write[stats] = int(self.buffer[stats].gpudata) + write_pos*self.buffer[stats].strides[0]
-                    sze = 8#val.nbytes
-                    gpu_utils.driver.memcpy_dtod_async(dest=p_write[stats], src=val_buf[stats].gpudata, size=sze, stream=st)
-                else:
-                    self.buffer[stats][write_pos] = evaluate_stats()
-            except TypeError:
-                self.buffer[stats][write_pos] = evaluate_stats
-=======
         bunch_list = bunches.split_to_views()
         for b in bunch_list:
             bid = b.bucket_id[0]
@@ -212,7 +181,6 @@
                         self.buffer[bid][stats][write_pos] = evaluate_stats()
                 except TypeError:
                     self.buffer[bid][stats][write_pos] = evaluate_stats
->>>>>>> 664d347f
 
     def _write_buffer_to_file(self):
         """ Write buffer contents to the HDF5 file. The file is opened and
@@ -375,14 +343,9 @@
                     self.n_steps), compression='gzip', compression_opts=9)
             h5file.close()
         except Exception as err:
-<<<<<<< HEAD
-            self.warns('Problem occurred during Slice monitor creation.')
-            self.warns(str(err))
-=======
             self.warns('Creation of slice monitor file ' + self.filename +
                         'failed. \n')
-            self.warns(err.message)
->>>>>>> 664d347f
+            self.warns(str(err))
             raise
 
     def _write_data_to_buffer(self, bunch):
@@ -508,14 +471,9 @@
                     h5file.attrs[key] = parameters_dict[key]
             h5file.close()
         except Exception as err:
-<<<<<<< HEAD
-            self.warns('Problem occurred during Particle monitor creation.')
-            self.warns(str(err))
-=======
             self.warns('Creation of particle monitor file ' +
                         self.filename + 'failed. \n')
-            self.warns(err.message)
->>>>>>> 664d347f
+            self.warns(str(err))
             raise
 
     def _write_data_to_file(self, bunch, arrays_dict):
