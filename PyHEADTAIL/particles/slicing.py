'''
@authors: Hannes Bartosik,
          Stefan Hegglin,
          Giovanni Iadarola,
          Kevin Li,
          Adrian Oeftiger,
          Michael Schenk
@date:    01/10/2014
@copyright CERN
'''


<<<<<<< HEAD

from abc import ABCMeta, abstractmethod
import numpy as np
from scipy import ndimage, interpolate
=======

from abc import ABCMeta, abstractmethod
import numpy as np

from scipy import ndimage
from scipy import interpolate
>>>>>>> 664d347f
from scipy.constants import c, e
from random import sample
from functools import partial, wraps

# from ..general.decorators import memoize
from PyHEADTAIL.cobra_functions import stats as cp
from PyHEADTAIL.general import pmath as pm
from PyHEADTAIL.general import decorators as decorators
from PyHEADTAIL.gpu import gpu_utils as gpu_utils
from PyHEADTAIL.general.element import Printing


def make_int32(array):
    return array.astype(np.int32)


class ModeIsUniformCharge(Exception):
    def __init__(self, message):
        self.message = message

    def __str__(self):
        return self.message

# @clean_slices needs to be attached to the track methods that change
# the longitudinal phase space. It could not be handled automatically
# inside the Particles class because e.g. the beam.z and beam.dp would
# have to be exposed as properties. This would introduce function
# overhead to a central data element and thus slow down PyHEADTAIL
# considerably.
def clean_slices(long_track_method):
    '''Adds the beam.clean_slices() to any track(beam) method of
    longitudinal elements (elements that change beam.z, the
    longitudinal position of any particles).
    '''
    @wraps(long_track_method)
    def cleaned_long_track_method(long_track_element, beam, *args, **kwargs):
        res = long_track_method(long_track_element, beam, *args, **kwargs)
        beam.clean_slices()
        return res
    return cleaned_long_track_method


class SliceSet(Printing):
    '''Defines a set of longitudinal slices. It's a blueprint or photo of a beam's
    longitudinal profile. It knows where the slices are located, how many and
    which particles there are in which slice. All its attributes refer to the
    state of the beam at creation time of the SliceSet. Hence, it must never be
    updated with new distributions, rather, a new SliceSet needs to be created.
    '''

    def __init__(self, z_bins, slice_index_of_particle, mode, circumference, h_bunch,
                 n_macroparticles_per_slice=None, beam_parameters={}, bucket_id=0):
        '''Is intended to be created by the Slicer factory method.
        A SliceSet is given a set of intervals defining the slicing
        region and the histogram over the thereby defined slices.

        beam_parameters is a dictionary containing certain beam
        parameters to be recorded with this SliceSet.
        (e.g. beta being saved via beam_parameters['beta'] = beam.beta)
        '''

        '''The age of a slice set since its creation - this is used by multi-turn wakes
        which actually store slice sets and keep them alive for several turns.
        '''
        self.age = 0

        '''Array of z values of each bin, goes from the left bin edge
        of the first bin to the right bin edge of the last bin.
        '''
        self.z_bins = z_bins

        '''Array of slice indices for each particle, positions (indices)
        are the same as in beam.z .
        '''
        self.slice_index_of_particle = slice_index_of_particle

        '''How is the slicing done? For the moment it is either
        'uniform_charge' or 'uniform_bin'.
        '''
        self.mode = mode

        '''Numpy array containing the number of macroparticles in each
        slice.
        '''
        self._n_macroparticles_per_slice = n_macroparticles_per_slice

        self.circumference = circumference
        self.h_bunch = h_bunch
        self.bucket_id = bucket_id

        self._particles_within_cuts = None
        self._particles_outside_cuts = None
        self._pidx_begin = None
        self._pidx_end = None

        for p_name, p_value in beam_parameters.items():
            if hasattr(self, p_name):
                raise ValueError('SliceSet.' + p_name + ' already exists!' +
                                 'Do not overwrite existing SliceSet ' +
                                 'attributes via the beam_parameters ' +
                                 'keyword entries! ')
            setattr(self, p_name, p_value)

    @property
    def z_cut_head(self):
        return self.z_bins[-1]

    @property
    def z_cut_tail(self):
        return self.z_bins[0]

    @property
    def z_centers(self):
        if (self.circumference is not None) and (self.h_bunch is not None):
            offset = -self.bucket_id*self.circumference/float(self.h_bunch)
        else:
            offset = 0.
            
        return self.z_bins[:-1] + 0.5 * (self.z_bins[1:] - self.z_bins[:-1])+offset

    @property
    def t_centers(self):
        
        return self.convert_to_time(self.z_centers)

    @property
    def n_slices(self):
        return len(self.z_bins) - 1

    @property
    def smoothing_sigma(self):
        return 0.02 * self.n_slices

    @property
    def slice_widths(self):
        '''Array of the widths of the slices.'''
        return pm.diff(self.z_bins)

    @property
    def slice_positions(self):
        '''Position of the respective slice start within the array
        self.particle_indices_by_slice .
        '''
        if not hasattr(self, '_slice_positions'):
            self._slice_positions = pm.zeros(self.n_slices + 1, dtype=np.int32)
            self._slice_positions[1:] = pm.indexify(
                pm.cumsum(self.n_macroparticles_per_slice))
        return self._slice_positions

    @property
    def n_macroparticles_per_slice(self):
        '''Slice distribution, i.e. number of macroparticles in each
        slice.
        '''
        if self._n_macroparticles_per_slice is None:
            self._n_macroparticles_per_slice = pm.macroparticles_per_slice(self)
        return self._n_macroparticles_per_slice

    @property
    def charge_per_slice(self):
        '''Array of slice charges, i.e. summing up all the
        particle charges for each slice.
        '''
        return self.charge_per_mp * self.n_macroparticles_per_slice

    @property
    # @memoize
    def particles_within_cuts(self):
        '''All particle indices which are situated within the slicing
        region defined by [z_cut_tail, z_cut_head).'''
        if self._particles_within_cuts is None:
            self._particles_within_cuts = pm.particles_within_cuts(self)
        return self._particles_within_cuts

    @property
    # @memoize
    def particles_outside_cuts(self):
        '''All particle indices which are situated outside the slicing
        region defined by [z_cut_tail, z_cut_head).'''
        if self._particles_outside_cuts is None:
            self._particles_outside_cuts = pm.particles_outside_cuts(self)
        return self._particles_outside_cuts

    @property
    def particles_within_cuts_slice(self):
        ''' Returns a continous slice(first,last,1) of particles indices
        between [z_cut_tail, z_cut_head]
        Required for gpuarrays slicing syntax, i.e. x[slice] += 2
        Only use when beam is sorted!
        '''
        if self.is_sorted: #
            return slice(self.pidx_begin, self.pidx_end, 1)
        else:
            return self.particles_within_cuts

    @property
    def pidx_begin(self):
        ''' particle index of the first particle within the sliceset region'''
        if self._pidx_begin is None:
            self._pidx_begin = self.particles_within_cuts[0]
        return self._pidx_begin

    @property
    def pidx_end(self):
        ''' particle index of the last+1 particle within the sliceset region'''
        if self._pidx_end is None:
            self._pidx_end = self.particles_within_cuts[-1]+1
        return self._pidx_end

    @property
    # @memoize
    def particle_indices_by_slice(self):
        '''Array of particle indices arranged / sorted according to
        their slice affiliation.
        '''
        if self.is_sorted:
            return self.particles_within_cuts
        else:
            if not hasattr(self, '_particle_indices_by_slice'):
                self._particle_indices_by_slice = pm.zeros(
                    len(self.particles_within_cuts), dtype=np.int32)
                cp.sort_particle_indices_by_slice(
                    self.slice_index_of_particle, self.particles_within_cuts,
                    self.slice_positions, self._particle_indices_by_slice)
            return self._particle_indices_by_slice

    def lambda_bins(self, sigma=None, smoothen=True):
        '''Line charge density with respect to bins along the slices.'''
        if sigma is None:
            sigma = self.smoothing_sigma
        lambda_of_bins = self.n_macroparticles_per_slice * self.charge_per_mp
        if smoothen:
            lambda_of_bins = ndimage.gaussian_filter1d(
                lambda_of_bins, sigma=sigma, mode='nearest')
        return lambda_of_bins

    def lambda_prime_bins(self, sigma=None, smoothen_before=True,
                          smoothen_after=True):
        '''Return array of length (n_slices - 1) containing
        the derivative of the line charge density \lambda
        w.r.t. the slice bins while smoothing via a Gaussian filter.
        (i.e. the smoothened derivative of the n_macroparticles array
        times the macroparticle charge.)
        '''
        if self.mode == 'uniform_charge':
            # self.warns('The line charge density derivative is zero up to ' +
            #            'numerical fluctuations w.r.t. bins because the ' +
            #            'charges have been distributed uniformly across ' +
            #            'the slices.')
            raise ModeIsUniformCharge('The derivative is zero up to ' +
                                      'numerical fluctuations because the ' +
                                      'charges have been distributed ' +
                                      'uniformly across the slices.')
        if sigma is None:
            sigma = self.smoothing_sigma
        smoothen = partial(ndimage.gaussian_filter1d,
                           sigma=sigma, mode='nearest')
        line_density = self.n_macroparticles_per_slice
        if smoothen_before:
            line_density = smoothen(line_density)
        # not compatible with uniform_charge:
        # (perhaps use gaussian_filter1d for derivative!)
        mp_density_derivative = np.gradient(line_density, self.slice_widths[0])
        if smoothen_after:
            mp_density_derivative = smoothen(mp_density_derivative)
        return mp_density_derivative * self.charge_per_mp

    def lambda_z(self, z=None, sigma=None, smoothen=True):
        '''Line charge density with respect to z along the slices.
        If z is None, return the line charge density along the slice
        centres.
        '''
        lambda_along_bins = (self.lambda_bins(sigma, smoothen)
                             / self.slice_widths)
        if z is None:
            return lambda_along_bins
        tck = interpolate.splrep(self.z_centers, lambda_along_bins, s=0)
        l_of_z = interpolate.splev(z, tck, der=0, ext=1)
        return l_of_z

    def lambda_prime_z(self, z, sigma=None, smoothen_before=True,
                       smoothen_after=True):
        '''Line charge density derivative with respect to z along
        the slices.
        '''
        lp_along_bins = self.lambda_prime_bins(
            sigma, smoothen_before, smoothen_after) / self.slice_widths
        tck = interpolate.splrep(self.z_centers, lp_along_bins, s=0)
        lp_of_z = interpolate.splev(z, tck, der=0, ext=1)
        return lp_of_z

    def particle_indices_of_slice(self, slice_index):
        '''Return an array of particle indices which are located in the
        slice defined by the given slice_index.
        '''
        pos = self.slice_positions[slice_index]
        next_pos = self.slice_positions[slice_index + 1]

        return self.particle_indices_by_slice[pos:next_pos]

    def convert_to_time(self, z):
        '''Convert longitudinal quantity from length to time units using
        the relativistic beta saved at creation time of the SliceSet.
        '''
        return z / (self.beta * c)

    def convert_to_particles(self, slice_array, empty_particles=None):
        '''Convert slice_array with entries for each slice to a
        particle array with the respective entry of each particle
        given by its slice_array value via the slice that the
        particle belongs to.
        '''
        if empty_particles is not None:
            empty_particles.fill(0)
        return pm.slice_to_particles(self, slice_array, empty_particles)


class Slicer(Printing, metaclass=ABCMeta):
    '''Slicer class that controls longitudinal binning of a beam.
    Factory for SliceSet objects.
    '''

    @property
    def config(self):
        return (self.mode, self.n_slices, self.n_sigma_z, self.z_cuts, self.circumference, self.h_bunch)
    @config.setter
    def config(self, value):
        self.mode = value[0]
        self.n_slices = value[1]
        self.n_sigma_z = value[2]
        self.z_cuts = value[3]
        self.circumference = value[4]
        self.h_bunch = value[5]
        if(self.z_cuts != None and self.z_cuts[0] >= self.z_cuts[1]):
            self.warns('Slicer.config: z_cut_tail >= z_cut_head,' +
                       ' this leads to negative ' +
                       'bin sizes and particle indices starting at the head')

    @abstractmethod
    def compute_sliceset_kwargs(self, beam):
        '''Return argument dictionary to create a new
        SliceSet object according to the saved configuration.
        This method defines the slicing behaviour of inheriting
        Slicer implementations.
        '''
        pass

    def slice(self, beam, *args, **kwargs):
        '''Return a SliceSet object according to the saved
        configuration. Generate it using the keywords of the
        self.compute_sliceset_kwargs(beam) method.
        Defines interface to create SliceSet instances
        (factory method).

        Arguments:
        - statistics=True attaches mean values, standard deviations
        and emittances to the SliceSet for all planes.
        - statistics=['mean_x', 'sigma_dp', 'epsn_z'] only adds the
        listed statistics values (can be used to save time).
        Valid list entries are all statistics functions of Particles.
        '''
        sliceset_kwargs = self.compute_sliceset_kwargs(beam)
        if not isinstance(beam.z, np.ndarray):
            #print 'IS (probably) a GPUARRAY, sort it'
            s_idx_of_p = sliceset_kwargs['slice_index_of_particle']
            perm = pm.argsort(s_idx_of_p)
            beam.reorder(perm)
            sliceset_kwargs = self.compute_sliceset_kwargs(beam)
            is_sorted = True
        else:
            #print 'IS np.ndarray'
            is_sorted = False

        # Update slice index of particles! otherwise cpu impl is wrong
        sliceset_kwargs['beam_parameters'] = (
            self.extract_beam_parameters(beam))
        sliceset_kwargs['beam_parameters']['is_sorted'] = is_sorted
        sliceset_kwargs['circumference'] = self.circumference
        sliceset_kwargs['h_bunch'] = self.h_bunch
        sliceset = SliceSet(**sliceset_kwargs)
        if 'statistics' in kwargs:
            self.add_statistics(sliceset, beam, kwargs['statistics'])
        return sliceset

    # generalise to extract all relevant parameters automatically?
    @staticmethod
    def extract_beam_parameters(beam):
        '''Return a dictionary of beam parameters to be stored
        in a SliceSet instance. (such as beam.beta etc.)
        '''
        return dict(beta=beam.beta, gamma=beam.gamma, p0=beam.p0,
                    particlenumber_per_mp=beam.particlenumber_per_mp,
                    charge=beam.charge, charge_per_mp=beam.charge_per_mp,
                    mass=beam.mass, intensity=beam.intensity
                    )

    def get_long_cuts(self, beam):
        '''Return boundaries of slicing region,
        (z_cut_tail, z_cut_head). If they have been set at
        instantiation, self.z_cuts is returned.
        If n_sigma_z is given, a cut of
        n_sigma_z * beam.sigma_z to the left and to the right
        respectively is applied, otherwise the longitudinally first and
        last particle define the full region.
        '''
        if self.z_cuts is not None:
            return self.z_cuts
        elif self.n_sigma_z:
            z_cut_tail = beam.mean_z() - self.n_sigma_z * beam.sigma_z()
            z_cut_head = beam.mean_z() + self.n_sigma_z * beam.sigma_z()
        else:
            z_cut_tail = pm.min(beam.z)
            z_cut_head = pm.max(beam.z)
            z_cut_head += abs(z_cut_head) * 1e-15
        return z_cut_tail, z_cut_head

    def __hash__(self):
        '''Identifies different instantiations of Slicer objects via
        their configuration (instead of their instance ID).
        '''
        return hash(self.config)

    def __eq__(self, other):
        return self.config == other.config

    def __ne__(self, other):
        return not self.__eq__(other)

    # for notifying users of previous versions to use the right new methods
    def update_slices(self, beam):
        '''non-existent anymore!'''
        raise RuntimeError('update_slices(beam) no longer exists. ' +
                           'Instead, remove all previously recorded SliceSet' +
                           'objects in the beam via beam.clean_slices() ' +
                           'when the longitudinal state of the beam is ' +
                           'changed. Concretely: replace ' +
                           'slices.update_slices(beam) by ' +
                           'beam.clean_slices().' +
                           'The SliceSet objects should be ' +
                           'retrieved via beam.get_slices(Slicer) *only*. ' +
                           'In this way the beam can memorize previously ' +
                           'created slice snapshots. This minimises ' +
                           'computation time.')

    @decorators.synchronize_gpu_streams_after
    def add_statistics(self, sliceset, beam, statistics):
        '''Calculate all the statistics quantities (strings) that are
        named in the list 'statistics' and add a corresponding
        attribute to the SliceSet instance. The nomenclature must be
        followed. The following names are possible:
            mean_x, mean_y, mean_z, mean_xp, mean_yp, mean_dp, sigma_x,
            sigma_y, sigma_z, sigma_dp, epsn_x, epsn_y, epsn_z,
            eff_epsn_x, eff_epsn_y.

        statistics=True adds all at once.
        '''
        if statistics is True:
            statistics = ['mean_x', 'mean_y', 'mean_z',
                          'mean_xp', 'mean_yp', 'mean_dp',
                          'sigma_x', 'sigma_y', 'sigma_z', 'sigma_dp',
                          'epsn_x', 'epsn_y', 'epsn_z',
                          'eff_epsn_x', 'eff_epsn_y']
        for stat in statistics:
            if not hasattr(sliceset, stat):
                stat_caller = getattr(self, '_' + stat)
                if pm.device == 'GPU':
                    st = next(gpu_utils.stream_pool)
                    values = stat_caller(sliceset, beam,
                                         stream=next(gpu_utils.stream_pool))
                else:
                    values = stat_caller(sliceset, beam)
                setattr(sliceset, stat, values)

    def _mean_x(self, sliceset, beam, **kwargs):
        return self._mean(sliceset, beam.x, **kwargs)

    def _mean_xp(self, sliceset, beam, **kwargs):
        return self._mean(sliceset, beam.xp, **kwargs)

    def _mean_y(self, sliceset, beam, **kwargs):
        return self._mean(sliceset, beam.y, **kwargs)

    def _mean_yp(self, sliceset, beam, **kwargs):
        return self._mean(sliceset, beam.yp, **kwargs)

    def _mean_z(self, sliceset, beam, **kwargs):
        return self._mean(sliceset, beam.z, **kwargs)

    def _mean_dp(self, sliceset, beam, **kwargs):
        return self._mean(sliceset, beam.dp, **kwargs)

    def _sigma_x(self, sliceset, beam, **kwargs):
        return self._sigma(sliceset, beam.x, **kwargs)

    def _sigma_y(self, sliceset, beam, **kwargs):
        return self._sigma(sliceset, beam.y, **kwargs)

    def _sigma_z(self, sliceset, beam, **kwargs):
        return self._sigma(sliceset, beam.z, **kwargs)

    def _sigma_dp(self, sliceset, beam, **kwargs):
        return self._sigma(sliceset, beam.dp, **kwargs)

    def _epsn_x(self, sliceset, beam, **kwargs): # dp will always be present in a sliced beam
        return self._epsn(sliceset, beam.x, beam.xp, beam.dp, **kwargs) * beam.betagamma

    def _eff_epsn_x(self, sliceset, beam, **kwargs):
        return self._epsn(sliceset, beam.x, beam.xp, dp=None, **kwargs) * beam.betagamma

    def _epsn_y(self, sliceset, beam, **kwargs):
        return self._epsn(sliceset, beam.y, beam.yp, beam.dp, **kwargs) * beam.betagamma

    def _eff_epsn_y(self, sliceset, beam, **kwargs):
        return self._epsn(sliceset, beam.y, beam.yp, dp=None, **kwargs) * beam.betagamma


    def _epsn_z(self, sliceset, beam, **kwargs):
        # Always use the effective emittance --> pass None as second dp param
        return (4. * np.pi * self._epsn(sliceset, beam.z, beam.dp, dp=None, **kwargs) *
                beam.p0 / e)

    # Statistics helper functions.

    def _mean(self, sliceset, u, **kwargs):
        return pm.mean_per_slice(sliceset, u, **kwargs)

    def _sigma(self, sliceset, u, **kwargs):
        return pm.std_per_slice(sliceset, u, **kwargs)

    def _epsn(self, sliceset, u, up, dp, **kwargs):
        return pm.emittance_per_slice(sliceset, u, up, dp=dp, **kwargs)


class UniformBinSlicer(Slicer):
    '''Slices with respect to uniform bins along the slicing region.'''

    def __init__(self, n_slices, n_sigma_z=None, z_cuts=None,
                 z_sample_points=None, circumference=None, h_bunch=1,
                 *args, **kwargs):
        '''
        Return a UniformBinSlicer object. Set and store the
        corresponding slicing configuration in self.config.
        Note that either n_sigma_z or z_cuts and/or z_sampling_point
        can be set. If both are given, a ValueError will be raised.
        '''
        if n_sigma_z and (z_cuts or z_sample_points):
            raise ValueError("Argument n_sigma_z is incompatible with" +
                             " either of z_cuts or z_sampling_points." +
                             " Choose either n_sigma_z or a combination" +
                             " of z_cuts and z_sampling_points.")
        mode = 'uniform_bin'
        if z_sample_points is not None:
            self.warns("n_slices will be overridden to match given" +
                       " combination of z_cuts and z_sampling_points.")
            n_slices, z_cuts = self._get_slicing_from_z_sample_points(z_sample_points, z_cuts)

        if circumference is None:
            circumference = 0.
            print("\n*** WARNING ***\nCircumference not explicitly provided. I will set circumference "
                  "to 0. Note that this circumference is used exclusively for the "
                  "slicing in combination with the discretisation of the ring for "
                  "multibunch computations.\n")

        # Here all fields of the slicer are actually set!
        self.config = (mode, n_slices, n_sigma_z, z_cuts, circumference, h_bunch)

    def _get_slicing_from_z_sample_points(self, z_sample_points, z_cuts=None):
        '''
        Alternative slicing function for UniformBinSlicer. The function
        takes a given array of sampling points and ensures that the
        slice centers lie at those sampling points. If z_cuts is
        given and is beyond the sampling points, it furthermore extends
        the given sampling points at the same sampling frequency to
        include the range given by z_cuts. Very useful if one wants
        to ensure that certain points or regions of a wakefield are
        included or correctl sampled.
        '''
        dz = np.diff(z_sample_points)[0]
        if not np.allclose(np.diff(z_sample_points)-dz, 1e-15):
            raise TypeError("Irregular sampling of wakes incompatible with" +
                            " UniformBinSlicer. Check the sampling points.")

        # Get edges
        n_slices = len(z_sample_points)
        aa, bb = z_sample_points[0]-dz/2., z_sample_points[-1]+dz/2.

        # Extend/compress edges
        if z_cuts:
            if z_cuts[0] < aa:
                while z_cuts[0] < aa:
                    aa -= dz
                    n_slices += 1
            elif z_cuts[0] > aa:
                while z_cuts[0] > aa:
                    aa += dz
                    n_slices -= 1

            if z_cuts[1] < bb:
                while z_cuts[1] < bb:
                    bb -= dz
                    n_slices -= 1
            elif z_cuts[1] > bb:
                while z_cuts[1] > bb:
                    bb += dz
                    n_slices += 1
        z_cuts = (aa, bb)

        return n_slices, z_cuts

    def compute_sliceset_kwargs(self, beam):
        '''Return argument dictionary to create a new SliceSet
        according to the saved configuration for
        uniformly binned SliceSet objects.
        '''
        z_cut_tail, z_cut_head = self.get_long_cuts(beam)
        slice_width = (z_cut_head - z_cut_tail) / float(self.n_slices)

        z_bins = pm.arange(z_cut_tail, z_cut_head + 1e-7*slice_width,
                           slice_width, self.n_slices+1, dtype=np.float64)
        slice_index_of_particle = make_int32(pm.floor(
                (beam.z - z_cut_tail) / slice_width
            ))

        return dict(z_bins=z_bins,
                    slice_index_of_particle=slice_index_of_particle,
                    mode='uniform_bin',
                    bucket_id=beam.bucket_id[0])


class UniformChargeSlicer(Slicer):
    '''Slices with respect to uniform charge for each bin along the
    slicing region.
    '''

    def __init__(self, n_slices, n_sigma_z=None, z_cuts=None,
                 circumference=None, h_bunch=1, *args, **kwargs):
        '''
        Return a UniformChargeSlicer object. Set and store the
        corresponding slicing configuration in self.config .
        Note that either n_sigma_z or z_cuts can be set. If both are
        given, a ValueError will be raised.
        '''
        if n_sigma_z and z_cuts:
            raise ValueError("Both arguments n_sigma_z and z_cuts are" +
                             " given while only one is accepted!")

        mode = 'uniform_charge'

        if circumference is None:
            circumference = 0.
            print("Circumference not explicitly provided. I will set circumference " 
                  "to 0. Note that this circumference is used exclusively for the "
                  "slicing in combination with the discretisation of the ring for "
                  "multibunch computations.")

        # Here all fields of the slicer are actually set!
        self.config = (mode, n_slices, n_sigma_z, z_cuts, circumference, h_bunch)

    def compute_sliceset_kwargs(self, beam):
        '''Return argument dictionary to create a new SliceSet
        according to the saved configuration for a uniform charge
        distribution along the bins.
        '''
        z_cut_tail, z_cut_head = self.get_long_cuts(beam)
        n_part = len(beam.z)

        # Sort particles according to z
        id_new = np.argsort(beam.z)
        id_old = np.arange(n_part).take(id_new)
        z_sorted = beam.z.take(id_new)

        n_cut_tail = np.searchsorted(z_sorted, z_cut_tail)
        n_cut_head = n_part - np.searchsorted(z_sorted, z_cut_head)

        # 1. n_part_per_slice - distribute macroparticles uniformly along
        # slices. Must be integer. Distribute remaining particles randomly
        # among slices with indices 'rand_slice_i'.
        n_part_within_cuts = n_part - n_cut_tail - n_cut_head
        rand_slice_i = sample(list(range(self.n_slices)),
                              n_part_within_cuts % self.n_slices)

        n_part_per_slice = ((n_part_within_cuts // self.n_slices)
                            * np.ones(self.n_slices, dtype=np.int32))
        n_part_per_slice[rand_slice_i] += 1

        # 2. z-bins
        # Get indices of the particles defining the bin edges
        n_macroparticles_all = np.hstack(
            (n_cut_tail, n_part_per_slice, n_cut_head))
        first_indices = np.cumsum(n_macroparticles_all, dtype=np.int32)[:-1]

        z_bins = np.empty(self.n_slices + 1)
        z_bins[1:-1] = ((z_sorted[first_indices[1:-1]-1] +
                         z_sorted[first_indices[1:-1]]) / 2)
        z_bins[0], z_bins[-1] = z_cut_tail, z_cut_head

        slice_index_of_particle_sorted = -np.ones(n_part, dtype=np.int32)
        for i in range(self.n_slices):
            start, end = first_indices[i], first_indices[i+1]
            slice_index_of_particle_sorted[start:end] = i

        # Sort back, including vector 'slice_index_of_particle'.
        slice_index_of_particle = np.empty(n_part, dtype=np.int32)
        np.put(slice_index_of_particle, id_old, slice_index_of_particle_sorted)

        return dict(z_bins=z_bins,
                    slice_index_of_particle=slice_index_of_particle,
                    mode='uniform_charge',
                    n_macroparticles_per_slice=n_part_per_slice,
                    bucket_id=beam.bucket_id[0])<|MERGE_RESOLUTION|>--- conflicted
+++ resolved
@@ -10,19 +10,12 @@
 '''
 
 
-<<<<<<< HEAD
 
 from abc import ABCMeta, abstractmethod
 import numpy as np
-from scipy import ndimage, interpolate
-=======
-
-from abc import ABCMeta, abstractmethod
-import numpy as np
 
 from scipy import ndimage
 from scipy import interpolate
->>>>>>> 664d347f
 from scipy.constants import c, e
 from random import sample
 from functools import partial, wraps
