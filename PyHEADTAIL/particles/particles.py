--- conflicted
+++ resolved
@@ -7,10 +7,6 @@
 import numpy as np
 from scipy.constants import c, e  # unit e needed for long. emittance
 
-<<<<<<< HEAD
-=======
-from PyHEADTAIL.cobra_functions import stats as cp
->>>>>>> 664d347f
 from PyHEADTAIL.general import pmath as pm
 from PyHEADTAIL.general.element import Printing
 
@@ -168,6 +164,13 @@
     @intensity.setter
     def intensity(self, value):
         self.particlenumber_per_mp = value / float(self.macroparticlenumber)
+
+    @property
+    def charge_per_mp(self):
+        return self.particlenumber_per_mp * self.charge
+    @charge_per_mp.setter
+    def charge_per_mp(self, value):
+        self.particlenumber_per_mp = value / self.charge
 
     @property
     def gamma(self):
@@ -295,9 +298,9 @@
             slice_object_list.append(slice_object)
 
         # handle unsliced
-        if include_non_sliced is not 'never':
+        if include_non_sliced != 'never':
             ix = slices.particles_outside_cuts
-            if len(ix) > 0 or include_non_sliced is 'always':
+            if len(ix) > 0 or include_non_sliced == 'always':
                 slice_object = Particles(
                     macroparticlenumber=len(ix),
                     particlenumber_per_mp=self.particlenumber_per_mp,
@@ -378,20 +381,20 @@
         return std(self.dp)
 
     def effective_normalized_emittance_x(self):
-        return cp.emittance(self.x, self.xp, None) * self.betagamma
+        return pm.emittance(self.x, self.xp, None) * self.betagamma
 
     def effective_normalized_emittance_y(self):
-        return cp.emittance(self.y, self.yp, None) * self.betagamma
+        return pm.emittance(self.y, self.yp, None) * self.betagamma
 
     def effective_normalized_emittance_z(self):
-        return(4*np.pi * cp.emittance(self.z, self.dp, None) * self.p0/e)
+        return(4*np.pi * pm.emittance(self.z, self.dp, None) * self.p0/e)
 
     def epsn_x(self):
-        return (cp.emittance(self.x, self.xp, getattr(self, 'dp', None))
+        return (pm.emittance(self.x, self.xp, getattr(self, 'dp', None))
                * self.betagamma)
 
     def epsn_y(self):
-        return (cp.emittance(self.y, self.yp, getattr(self, 'dp', None))
+        return (pm.emittance(self.y, self.yp, getattr(self, 'dp', None))
                * self.betagamma)
 
     def epsn_z(self):
@@ -399,28 +402,28 @@
         return self.effective_normalized_emittance_z()
 
     def dispersion_x(self):
-        return cp.dispersion(self.x, self.dp)
+        return pm.dispersion(self.x, self.dp)
 
     def dispersion_y(self):
-        return cp.dispersion(self.y, self.dp)
+        return pm.dispersion(self.y, self.dp)
 
     def alpha_Twiss_x(self):
-        return cp.get_alpha(self.x, self.xp, getattr(self, 'dp', None))
+        return pm.get_alpha(self.x, self.xp, getattr(self, 'dp', None))
 
     def alpha_Twiss_y(self):
-        return cp.get_alpha(self.y, self.yp, getattr(self, 'dp', None))
+        return pm.get_alpha(self.y, self.yp, getattr(self, 'dp', None))
 
     def beta_Twiss_x(self):
-        return cp.get_beta(self.x, self.xp, getattr(self, 'dp', None))
+        return pm.get_beta(self.x, self.xp, getattr(self, 'dp', None))
 
     def beta_Twiss_y(self):
-        return cp.get_beta(self.y, self.yp, getattr(self, 'dp', None))
+        return pm.get_beta(self.y, self.yp, getattr(self, 'dp', None))
 
     def gamma_Twiss_x(self):
-        return cp.get_gamma(self.x, self.xp, getattr(self, 'dp', None))
+        return pm.get_gamma(self.x, self.xp, getattr(self, 'dp', None))
 
     def gamma_Twiss_y(self):
-        return cp.get_gamma(self.y, self.yp, getattr(self, 'dp', None))
+        return pm.get_gamma(self.y, self.yp, getattr(self, 'dp', None))
 
 
 
@@ -576,6 +579,13 @@
     @intensity.setter
     def intensity(self, value):
         self.particlenumber_per_mp = value / float(self.macroparticlenumber)
+
+    @property
+    def charge_per_mp(self):
+        return self.particlenumber_per_mp * self.charge
+    @charge_per_mp.setter
+    def charge_per_mp(self, value):
+        self.particlenumber_per_mp = value / self.charge
 
     @property
     def gamma(self):
@@ -683,14 +693,6 @@
             ix = slices.particle_indices_of_slice(i_sl)
             macroparticlenumber = len(ix)
 
-<<<<<<< HEAD
-            slice_object = Particles(macroparticlenumber=macroparticlenumber,
-                particlenumber_per_mp=self.particlenumber_per_mp, charge=self.charge,
-                mass=self.mass, circumference=self.circumference, gamma=self.gamma, coords_n_momenta_dict={})
-
-            for coord in list(self_coords_n_momenta_dict.keys()):
-                slice_object.update({coord: self_coords_n_momenta_dict[coord][ix]})
-=======
             slice_object = Particles(
                 macroparticlenumber=macroparticlenumber,
                 particlenumber_per_mp=self.particlenumber_per_mp,
@@ -701,7 +703,6 @@
                     slice_object.update({coord: array[ix]})
                 else:
                     slice_object.reference({coord: array[ix]})
->>>>>>> 664d347f
 
             slice_object.id[:] = self.id[ix]
             slice_object.slice_info = {
@@ -714,27 +715,17 @@
         # handle unsliced
         if include_non_sliced != 'never':
             ix = slices.particles_outside_cuts
-<<<<<<< HEAD
-            if len(ix)>0 or include_non_sliced == 'always':
+            if len(ix) > 0 or include_non_sliced == 'always':
                 slice_object = Particles(macroparticlenumber=len(ix),
                     particlenumber_per_mp=self.particlenumber_per_mp, charge=self.charge,
                     mass=self.mass, circumference=self.circumference, gamma=self.gamma, coords_n_momenta_dict={})
-                for coord in list(self_coords_n_momenta_dict.keys()):
-                    slice_object.update({coord: self_coords_n_momenta_dict[coord][ix]})
-=======
-            if len(ix) > 0 or include_non_sliced is 'always':
-                slice_object = Particles(
-                    macroparticlenumber=len(ix),
-                    particlenumber_per_mp=self.particlenumber_per_mp,
-                    charge=self.charge, mass=self.mass, gamma=self.gamma,
-                    circumference=self.circumference, coords_n_momenta_dict={})
                 for coord, array in list(self_coords_n_momenta_dict.items()):
                     if not reference:
                         slice_object.update({coord: array[ix]})
                     else:
                         slice_object.reference({coord: array[ix]})
 
->>>>>>> 664d347f
+
                 slice_object.id[:] = self.id[ix]
                 slice_object.slice_info = 'unsliced'
                 slice_object_list.append(slice_object)
@@ -756,12 +747,6 @@
         '''
         if any(len(v) != self.macroparticlenumber for v in
                list(coords_n_momenta_dict.values())):
-<<<<<<< HEAD
-            raise ValueError("lengths of given phase space coordinate arrays" +
-                             " do not coincide with self.macroparticlenumber.")
-        for coord, array in list(coords_n_momenta_dict.items()):
-            setattr(self, coord, array.copy())
-=======
             raise ValueError("lengths of given phase space coordinate arrays" +
                              " do not coincide with self.macroparticlenumber.")
         for coord, array in list(coords_n_momenta_dict.items()):
@@ -781,7 +766,6 @@
                              " do not coincide with self.macroparticlenumber.")
         for coord, array in list(coords_n_momenta_dict.items()):
             setattr(self, '_'+ coord, array)
->>>>>>> 664d347f
         self.coords_n_momenta.update(list(coords_n_momenta_dict.keys()))
 
     def add(self, coords_n_momenta_dict):
@@ -890,7 +874,6 @@
         other_coords_n_momenta_dict = other.get_coords_n_momenta_dict()
 
         result = Particles(
-<<<<<<< HEAD
             macroparticlenumber=self.macroparticlenumber + other.macroparticlenumber,
             particlenumber_per_mp=self.particlenumber_per_mp, charge=self.charge,
             mass=self.mass, circumference=self.circumference, gamma=self.gamma,
@@ -904,33 +887,15 @@
                      other_coords_n_momenta_dict[coord].copy()))}
             )
 
-        result.id = np.concatenate((self.id.copy(), other.id.copy()))
-=======
-            macroparticlenumber=self.macroparticlenumber+other.macroparticlenumber,
-            particlenumber_per_mp=self.particlenumber_per_mp,
-            charge=self.charge, gamma=self.gamma, mass=self.mass,
-            circumference=self.circumference,
-            coords_n_momenta_dict={})
-
-        for coord in list(self_coords_n_momenta_dict.keys()):
-            # setattr(result, coord, np.concatenate(
-            #     (self_coords_n_momenta_dict[coord].copy(),
-            #      other_coords_n_momenta_dict[coord].copy())))
-            result.update({coord: np.concatenate(
-                (self_coords_n_momenta_dict[coord].copy(),
-                 other_coords_n_momenta_dict[coord].copy()))})
-
         result.id = np.concatenate(
             (self.id.copy(), other.id.copy()))
         result.bucket_id = np.concatenate(
             (self.bucket_id.copy(), other.bucket_id.copy()))
->>>>>>> 664d347f
 
         return result
 
     def __radd__(self, other):
-<<<<<<< HEAD
-        if other==0:
+        if other == 0:
             self_coords_n_momenta_dict = self.get_coords_n_momenta_dict()
             result = Particles(
                 macroparticlenumber=self.macroparticlenumber,
@@ -939,22 +904,6 @@
                 coords_n_momenta_dict={})
 
             for coord in list(self_coords_n_momenta_dict.keys()):
-=======
-
-        if other == 0:
-            self_coords_n_momenta_dict = self.get_coords_n_momenta_dict()
-            result = Particles(
-                macroparticlenumber=self.macroparticlenumber,
-                particlenumber_per_mp=self.particlenumber_per_mp,
-                charge=self.charge, mass=self.mass, gamma=self.gamma,
-                circumference=self.circumference,
-                coords_n_momenta_dict={})
-
-            for coord in list(self_coords_n_momenta_dict.keys()):
-                # setattr(result, coord, np.concatenate(
-                #     (self_coords_n_momenta_dict[coord].copy(),
-                #      other_coords_n_momenta_dict[coord].copy())))
->>>>>>> 664d347f
                 result.update({coord: self_coords_n_momenta_dict[coord].copy()})
             result.id = self.id.copy()
             result.bucket_id = self.bucket_id.copy()
