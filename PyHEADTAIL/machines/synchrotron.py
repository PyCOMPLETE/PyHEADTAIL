--- conflicted
+++ resolved
@@ -172,15 +172,9 @@
         dphi_RF : rad
             Phase of the RF system with respect to the reference
             particle (z=0). For a single harmonic, in the absence of acceleration
-<<<<<<< HEAD
-            or enegy losses:
-             - below transition z = 0 is the stable fixed-point if dphi_RF = pi;
-             - below transition z = 0 is the stable fixed-point if dphi_RF = 0.
-=======
             or energy losses:
              - above transition z = 0 is the stable fixed-point if dphi_RF = 0;
              - below transition z = 0 is the stable fixed-point if dphi_RF = pi.
->>>>>>> 8f90c8f3
 
         p_increment : kg m / s
             Acceleration, reference particle momentum change
