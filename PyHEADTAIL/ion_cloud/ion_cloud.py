import PyHEADTAIL.aperture.aperture as aperture
from PyHEADTAIL.field_maps import efields_funcs as efields
from PyHEADTAIL.general import pmath as pm
from PyHEADTAIL.general.element import Element
from PyHEADTAIL.general.printers import SilentPrinter
from PyHEADTAIL.monitors.monitors import BunchMonitor, ParticleMonitor
from PyHEADTAIL.particles import particles, generators
from scipy.constants import m_p, e, c
from numpy import linspace, int64
import PyPIC.geom_impact_ellip as ell
import PyPIC.FFT_OpenBoundary as PIC_FFT


H_RF = 416
CIRCUMFERENCE = 354
N_SEGMENTS = 500
N_TURNS = 1000


class BeamIonElement(Element):
    '''
    It has various attributes and methods that allow to initialize the ion beam properties,
    create an instance of `Particles` class which represent the ion beam, 
    create an instance of `BunchMonitor` or `ParticleMonitor` classes to monitor the ion beam,
    and track the interaction between the electron bunch and the ion beam.

    Attributes:
        ion_beam (Particles): An instance of `Particles` class that represents the ion beam
        dist (str): The distribution of ions in the beam (default is 'GS')
        dist_func_z (func): A function that generates the z distribution of ions
        _efieldn (func): A function that generates the electric field of the electron bunch
        sig_check (bool): A boolean to specify if sigma check for the electron field is activated
        dist_func_x (func): A function that generates the x distribution of ions
        dist_func_y (func): A function that generates the y distribution of ions
        interaction_model (str): A string that sets the interaction model between the electron and the ion bunches
        set_aperture (bool): A boolean to specify if the aperture should be set
        L_sep (float): A scalar value that gives the distance between the electron and the ion bunches
        N_MACROPARTICLES (int): The number of macroparticles in the ion beam
        N_MACROPARTICLES_MAX (int): The maximum number of macroparticles in the ion beam
        CIRCUMFERENCE (float): The circumference of the ion beam
        N_SEGMENTS (int): The number of segments for the ion beam
        L_SEG (float): The length of each segment of the ion beam
        n_g (float): The residual gas density in the vacuum chamber
        sigma_i (float): Ionization cross-section of ions
        A (float): The mass number of the ions
        n_steps (int): The number of tracking steps for the monitor
        charge_state (int): The charge state of the ions
        ions_monitor (Union[BunchMonitor, ParticleMonitor, None]): An instance of `BunchMonitor` or `ParticleMonitor`
            classes that monitor the ion beam
    '''

    def __init__(self,  sig_check=True,
                 dist_ions='GS',
                 monitor_name=None,
                 use_particle_monitor=False,
                 L_sep=0.85,
                 n_macroparticles_max=int(2e4),
                 set_aperture=True,
                 n_segments=500,
                 ring_circumference=354,
                 n_steps=None,
                 interaction_model='weak',
                 interaction_model_ions='strong'
                 ):
        self.use_particle_monitor = use_particle_monitor
        self.dist = dist_ions
        self.monitor_name = monitor_name
        self.L_sep = L_sep
        self.N_MACROPARTICLES_MAX = n_macroparticles_max
        self.set_aperture = set_aperture
        self.n_segments = n_segments
        self.ring_circumference = ring_circumference
        self.n_steps = n_steps
        self.interaction_model = interaction_model
        self.interaction_model_ions = interaction_model_ions
        self._set_distribution_for_particle_generation()
        self.N_MACROPARTICLES = 30
        self.L_SEG = self.ring_circumference/self.n_segments
        self.n_g = 2.4e13  # (m**-3)
        self.sigma_i = 1.8e-22  # (m**2)
        self.A = 28
        self.charge_state = 1
        self.ion_beam = particles.Particles(
            macroparticlenumber=1,
            particlenumber_per_mp=1,
            charge=self.charge_state*e,
            mass=self.A*m_p,
            circumference=self.ring_circumference,
            gamma=1.0001,
            coords_n_momenta_dict={
                'x': [0, ],
                'xp': [0, ],
                'y': [0, ],
                'yp': [0, ],
                'z': [0, ],
                'dp': [0, ]
            }
        )
        self._add_monitors()

    def _set_distribution_for_particle_generation(self):
        self.dist_func_z = generators.uniform2D
        if self.dist == 'GS':
            self._efieldn = efields._efieldn_mit
            self.dist_func_x = generators.gaussian2D_asymmetrical
            self.dist_func_y = generators.gaussian2D_asymmetrical
        elif self.dist == 'LN':
            self._efieldn = efields._efieldn_linearized
            self.dist_func_x = generators.uniform2D
            self.dist_func_y = generators.uniform2D
        else:
            print('Distribution given is not implemented')
        self._efieldn = efields.add_sigma_check(
            self._efieldn, self.dist)

    def _add_monitors(self):
        if self.monitor_name is not None:
            if self.use_particle_monitor:
                self.ions_monitor = ParticleMonitor(self.monitor_name,
                                                    stride=1,
                                                    parameters_dict=None
                                                    )
            else:
                self.ions_monitor = BunchMonitor(self.monitor_name,
                                                 n_steps=self.n_steps,
                                                 parameters_dict=None,
                                                 write_buffer_every=50,
                                                 buffer_size=100,
                                                 )
        else:
            self.ions_monitor = None

    def get_ion_beam(self):
        """
        A method to access the ion beam object
        """
        return self.ion_beam

    def clear_ions(self):
        self.ion_beam = particles.Particles(
            macroparticlenumber=1,
            particlenumber_per_mp=1,
            charge=self.charge_state*e,
            mass=self.A*m_p,
            circumference=self.ring_circumference,
            gamma=1.0001,
            coords_n_momenta_dict={
                'x': [0, ],
                'xp': [0, ],
                'y': [0, ],
                'yp': [0, ],
                'z': [0, ],
                'dp': [0, ]
            })

    def _generate_ions(self, electron_bunch):
        '''
        Particles are generated in pairs -x, -y and +x, +y to avoid numerical noise.
        The idea came from Blaskiewicz, M. (2019) https://doi.org/10.18429/JACoW-NAPAC2019-TUPLM11
        '''
        assert (self.dist in ['LN', 'GS']), (
            'The implementation for required distribution {:} is not found'.format(self.dist))
        if self.dist == 'LN':
            a_x, b_x = -2*electron_bunch.sigma_x(), 2*electron_bunch.sigma_x()
            a_y, b_y = -2*electron_bunch.sigma_y(), 2*electron_bunch.sigma_y()
        elif self.dist == 'GS':
            a_x, b_x = electron_bunch.sigma_x(), electron_bunch.sigma_xp()
            a_y, b_y = electron_bunch.sigma_y(), electron_bunch.sigma_yp()
        new_particles = generators.ParticleGenerator(
            macroparticlenumber=self.N_MACROPARTICLES//2,
            intensity=self.ION_INTENSITY_PER_ELECTRON_BUNCH//2,
            charge=self.charge_state*e,
            gamma=1.0001,
            mass=self.A*m_p,
            circumference=self.ring_circumference,
            distribution_x=self.dist_func_x(a_x, b_x),
            distribution_y=self.dist_func_y(a_y, b_y),
            distribution_z=self.dist_func_z(
                -self.L_SEG/2, self.L_SEG/2),
            limit_n_rms_x=3.,
            limit_n_rms_y=3.,
            printer=SilentPrinter()
        ).generate()
        new_particles_twin = particles.Particles(
            macroparticlenumber=self.N_MACROPARTICLES//2,
            particlenumber_per_mp=self.ION_INTENSITY_PER_ELECTRON_BUNCH/self.N_MACROPARTICLES,
            charge=self.charge_state*e,
            gamma=1.0001,
            mass=self.A*m_p,
            circumference=self.ring_circumference,
            coords_n_momenta_dict={
                'x': -new_particles.x,
                'xp': -new_particles.xp,
                'y': -new_particles.y,
                'yp': -new_particles.yp,
                'z': -new_particles.z,
                'dp': -new_particles.dp
            },
            printer=SilentPrinter()
        )
        new_particles += new_particles_twin
        # Apply initial conditions
        new_particles.x[:] += electron_bunch.mean_x()
        new_particles.y[:] += electron_bunch.mean_y()
        new_particles.xp[:] = 0
        new_particles.yp[:] = 0
        self.ion_beam += new_particles
        self.ions_aperture = aperture.EllipticalApertureXY(
            x_aper=5*electron_bunch.sigma_x(),
            y_aper=5*electron_bunch.sigma_y())

    def track_ions_in_drift(self, p_id_ions):
        drifted_ions_x = pm.take(
            self.ion_beam.xp, p_id_ions)*self.L_sep + pm.take(self.ion_beam.x, p_id_ions)
        drifted_ions_y = pm.take(
            self.ion_beam.yp, p_id_ions)*self.L_sep + pm.take(self.ion_beam.y, p_id_ions)
        pm.put(self.ion_beam.x, p_id_ions, drifted_ions_x)
        pm.put(self.ion_beam.y, p_id_ions, drifted_ions_y)

    def get_updated_ion_positions(self, electron_bunch):
        pass

    def _get_efields(self, first_beam, second_beam, p_id_first_beam, interaction_model='weak'):
        assert (interaction_model in ['weak', 'strong', 'PIC']), ((
            'The implementation for required beam-ion interaction model {:} is not implemented'.format(self, interaction_model)))
        if interaction_model == 'weak':
            en_x, en_y = self.get_efieldn(
                pm.take(first_beam.x, p_id_first_beam),
                pm.take(first_beam.y, p_id_first_beam),
                second_beam.mean_x(), second_beam.mean_y(),
                second_beam.sigma_x(), second_beam.sigma_y())
        elif interaction_model == 'strong':
            en_x, en_y = self.get_efieldn(
                first_beam.mean_x(),
                first_beam.mean_y(),
                second_beam.mean_x(), second_beam.mean_y(),
                second_beam.sigma_x(), second_beam.sigma_y())
        if interaction_model == 'PIC':
            qe = 1.602176565e-19
            eps0 = 8.8541878176e-12
            Dx = 0.1*second_beam.sigma_x()
            Dy = 0.1*second_beam.sigma_y()
            x_aper = 10*second_beam.sigma_x()
            y_aper = 10*second_beam.sigma_y()
            chamber = ell.ellip_cham_geom_object(x_aper=x_aper, y_aper=y_aper)
            picFFT = PIC_FFT.FFT_OpenBoundary(
                x_aper=chamber.x_aper, y_aper=chamber.y_aper, dx=Dx, dy=Dy, fftlib='pyfftw')
            nel_part = 0*second_beam.x+1.
            picFFT.scatter(second_beam.x, second_beam.y, nel_part)
            picFFT.solve()
            en_x, en_y = picFFT.gather(
                first_beam.x, first_beam.y)
<<<<<<< HEAD
            en_x, en_y = en_x/second_beam.x.shape[0], en_y/second_beam.x.shape[0]
=======
            en_x /= qe*second_beam.x.shape[0]
            en_y /= qe*second_beam.x.shape[0]
>>>>>>> 160bb4c4
        return en_x, en_y
    def track(self, electron_bunch):
        '''Tracking method to track an interaction between an electron bunch
        and an ion beam (2D electromagnetic field).
        The kicks are performed both for electron beam slice and for an ion beam. 
        Ion beam is tracked in a drift/space-charge of electron bunch sections. 

        Interaction is computed via Eqs. (17, 18) of 

        Tian, S. K.; Wang, N. (2018). Ion instability in the HEPS storage ring.
        FLS 2018 - Proceedings of the 60th ICFA Advanced Beam Dynamics Workshop on Future Light Sources,
        34–38. https://doi.org/10.18429/JACoW-FLS2018-TUA2WB04
    '''
        self.ION_INTENSITY_PER_ELECTRON_BUNCH = electron_bunch.intensity * \
            self.sigma_i*self.n_g*self.L_SEG

        if self.ion_beam.macroparticlenumber < self.N_MACROPARTICLES_MAX:
            self._generate_ions(electron_bunch)
        else:
            self.ion_beam.intensity += self.ION_INTENSITY_PER_ELECTRON_BUNCH

        if self.set_aperture == True:
            self.ions_aperture.track(self.ion_beam)

        if self.ions_monitor is not None:
            self.ions_monitor.dump(self.ion_beam)
        prefactor_kick_ion_field = -(self.ion_beam.intensity *
                                     self.ion_beam.charge*electron_bunch.charge /
                                     (electron_bunch.p0*electron_bunch.beta*c))
        prefactor_kick_electron_field = -(electron_bunch.intensity *
                                          electron_bunch.charge*self.ion_beam.charge /
                                          (self.ion_beam.mass*c**2))
        p_id_electrons = electron_bunch.id-1
        p_id_ions = linspace(
            0, self.ion_beam.y.shape[0]-1, self.ion_beam.y.shape[0], dtype=int64)
        en_ions_x, en_ions_y = self._get_efields(first_beam=electron_bunch,
                                                 second_beam=self.ion_beam,
                                                 p_id_first_beam=p_id_electrons,
                                                 interaction_model='strong')
<<<<<<< HEAD
        en_electrons_x, en_electrons_y = self._get_efields(first_beam=self.ion_beam,
                                                           second_beam=electron_bunch,
                                                           p_id_first_beam=p_id_ions,
                                                           interaction_model='weak')
=======
        if self.interaction_model == 'PIC':
            en_electrons_x, en_electrons_y = self._get_efields(first_beam=self.ion_beam,
                                                               second_beam=electron_bunch,
                                                               p_id_first_beam=p_id_ions,
                                                               interaction_model='PIC')
        else:
            en_electrons_x, en_electrons_y = self._get_efields(first_beam=self.ion_beam,
                                                               second_beam=electron_bunch,
                                                               p_id_first_beam=p_id_ions,
                                                               interaction_model='weak')
>>>>>>> 160bb4c4

        kicks_electrons_x = en_ions_x * prefactor_kick_ion_field
        kicks_electrons_y = en_ions_y * prefactor_kick_ion_field
        kicks_ions_x = en_electrons_x * prefactor_kick_electron_field
        kicks_ions_y = en_electrons_y * prefactor_kick_electron_field
        kicked_electrons_xp = pm.take(
            electron_bunch.xp, p_id_electrons) + kicks_electrons_x
        kicked_electrons_yp = pm.take(
            electron_bunch.yp, p_id_electrons) + kicks_electrons_y
        kicked_ions_xp = pm.take(self.ion_beam.xp, p_id_ions) + kicks_ions_x
        kicked_ions_yp = pm.take(self.ion_beam.yp, p_id_ions) + kicks_ions_y

        pm.put(electron_bunch.xp, p_id_electrons, kicked_electrons_xp)
        pm.put(electron_bunch.yp, p_id_electrons, kicked_electrons_yp)

        pm.put(self.ion_beam.xp, p_id_ions, kicked_ions_xp)
        pm.put(self.ion_beam.yp, p_id_ions, kicked_ions_yp)
<<<<<<< HEAD
=======

>>>>>>> 160bb4c4
        self.track_ions_in_drift(p_id_ions)

    def get_efieldn(self, xr, yr, mean_x, mean_y, sig_x, sig_y):
        '''The charge-normalised electric field components of a
        two-dimensional Gaussian charge distribution according to
        M. Bassetti and G. A. Erskine in CERN-ISR-TH/80-06.

        Return (E_x / Q, E_y / Q).
        '''
        x = xr - mean_x
        y = yr - mean_y

        # absolute values for convergence reasons of erfc
        en_x, en_y = self._efieldn(pm.abs(x), pm.abs(y), sig_x, sig_y)
        en_x = pm.abs(en_x) * pm.sign(x)
        en_y = pm.abs(en_y) * pm.sign(y)

        return en_x, en_y<|MERGE_RESOLUTION|>--- conflicted
+++ resolved
@@ -250,12 +250,8 @@
             picFFT.solve()
             en_x, en_y = picFFT.gather(
                 first_beam.x, first_beam.y)
-<<<<<<< HEAD
-            en_x, en_y = en_x/second_beam.x.shape[0], en_y/second_beam.x.shape[0]
-=======
             en_x /= qe*second_beam.x.shape[0]
             en_y /= qe*second_beam.x.shape[0]
->>>>>>> 160bb4c4
         return en_x, en_y
     def track(self, electron_bunch):
         '''Tracking method to track an interaction between an electron bunch
@@ -295,12 +291,6 @@
                                                  second_beam=self.ion_beam,
                                                  p_id_first_beam=p_id_electrons,
                                                  interaction_model='strong')
-<<<<<<< HEAD
-        en_electrons_x, en_electrons_y = self._get_efields(first_beam=self.ion_beam,
-                                                           second_beam=electron_bunch,
-                                                           p_id_first_beam=p_id_ions,
-                                                           interaction_model='weak')
-=======
         if self.interaction_model == 'PIC':
             en_electrons_x, en_electrons_y = self._get_efields(first_beam=self.ion_beam,
                                                                second_beam=electron_bunch,
@@ -311,7 +301,6 @@
                                                                second_beam=electron_bunch,
                                                                p_id_first_beam=p_id_ions,
                                                                interaction_model='weak')
->>>>>>> 160bb4c4
 
         kicks_electrons_x = en_ions_x * prefactor_kick_ion_field
         kicks_electrons_y = en_ions_y * prefactor_kick_ion_field
@@ -329,10 +318,6 @@
 
         pm.put(self.ion_beam.xp, p_id_ions, kicked_ions_xp)
         pm.put(self.ion_beam.yp, p_id_ions, kicked_ions_yp)
-<<<<<<< HEAD
-=======
-
->>>>>>> 160bb4c4
         self.track_ions_in_drift(p_id_ions)
 
     def get_efieldn(self, xr, yr, mean_x, mean_y, sig_x, sig_y):
