--- conflicted
+++ resolved
@@ -19,10 +19,7 @@
     import pycuda.driver as drv
     import thrust_interface
     import pycuda.elementwise
-    import scikits.cuda.fft
     from scipy import fftpack
-    from scipy.fftpack import fft, ifft, helper
-
     import scikits.cuda.fft
 
     # if pycuda is there, try to compile things. If no context available,
@@ -930,10 +927,7 @@
     return buf
 
 
-<<<<<<< HEAD
 ## Copied from scipy.signal, as a private function it cannot be imported
-=======
->>>>>>> ea13d564
 def _inputs_swap_needed(mode, shape1, shape2):
     """
     If in 'valid' mode, returns whether or not the input arrays need to be
@@ -947,16 +941,12 @@
     """
     if mode == 'valid':
         ok1, ok2 = True, True
-<<<<<<< HEAD
-
-=======
->>>>>>> ea13d564
+
         for d1, d2 in zip(shape1, shape2):
             if not d1 >= d2:
                 ok1 = False
             if not d2 >= d1:
                 ok2 = False
-<<<<<<< HEAD
 
         if not (ok1 or ok2):
             raise ValueError("For 'valid' mode, one must be at least "
@@ -966,15 +956,6 @@
 
     return False
 
-=======
-        if not (ok1 or ok2):
-            raise ValueError("For 'valid' mode, one must be at least "
-                             "as large as the other in every dimension")
-        return not ok1
-    return False
-
-
->>>>>>> ea13d564
 ## Copied from scipy.signal, as a private function it cannot be imported
 def _centered(arr, newshape):
     # Return the center newshape portion of the array.
@@ -985,27 +966,18 @@
     myslice = [slice(startind[k], endind[k]) for k in range(len(endind))]
     return arr[tuple(myslice)]
 
-<<<<<<< HEAD
-
-_convolve_cache = OrderedDict()
-_convolve_cache_maxsize = 16
-def convolve_fft(a, v, mode='full', caching=False):
-=======
+
 _convolve_cache = OrderedDict()
 _plan_cache = OrderedDict()
 _convolve_cache_maxsize = 16
 def convolve_fft(a, v, mode='full', caching=True):
->>>>>>> ea13d564
     '''
     Compute the convolution of the two arrays a,v on the GPU
 
     Adapted from scipy.signal.fftconvolve
     '''
 
-<<<<<<< HEAD
-
-=======
->>>>>>> ea13d564
+
     # Special cases
     if a.ndim == v.ndim == 0:  # scalar inputs
         c = pycuda.gpuarray.empty((1,), np.complex64)
@@ -1020,24 +992,15 @@
     sv = np.array(v.shape)
 
     shape = sa + sv - 1
-<<<<<<< HEAD
-    #print "shape: ", shape
-=======
->>>>>>> ea13d564
 
     # Check that input sizes are compatible with 'valid' mode
     if _inputs_swap_needed(mode, sa, sv):
         # Convolution is commutative; order doesn't have any effect on output
         a, sa, v, sv = v, sv, a, sa
 
-<<<<<<< HEAD
-
-    global _convolve_cache
-=======
     fshape = [fftpack.helper.next_fast_len(int(d)) for d in shape]
     global _convolve_cache
     global _plan_cache
->>>>>>> ea13d564
     do_ffta = False
     do_fftv = False
     if caching == True:
@@ -1047,65 +1010,6 @@
         if id(v) not in ids:
             do_fftv = True
 
-<<<<<<< HEAD
-    #print id(a), id(v)
-    #print a, a.shape
-
-    # If caching try to recover both arguments from the cache, otherwise do the fft
-    if do_ffta or not caching:
-
-        apad = np.pad(a,[[0,x] for x in shape-sa],'constant')
-        try:
-            a2 = (pycuda.gpuarray.to_gpu(apad)).astype(np.complex64)
-        except:
-            print "GPUarray error"
-            pass
-    #    print apad
-
-        plan_a = scikits.cuda.fft.Plan(shape=shape, in_dtype=np.complex64, out_dtype=np.complex64)
-        fa = pycuda.gpuarray.empty(shape, np.complex64)
-        scikits.cuda.fft.fft(a2,fa,plan_a,scale=False)
-
-        if caching:
-            _convolve_cache[id(a)] = fa
-            #print "a saved in cache"
-    else:
-        #print "a recovered from cache"
-        fa = _convolve_cache[id(a)]
-
-
-    if do_fftv or not caching:
-
-        vpad = np.pad(v,[[0,x] for x in shape-sv],'constant')
-        try:
-            v2 = (pycuda.gpuarray.to_gpu(vpad)).astype(np.complex64)
-        except:
-            print "GPUarray error"
-            pass
-
-        plan_v = scikits.cuda.fft.Plan(shape=shape, in_dtype=np.complex64, out_dtype=np.complex64)
-        fv = pycuda.gpuarray.empty(shape, np.complex64)
-        scikits.cuda.fft.fft(v2,fv,plan_v,scale=False)
-        # print "fv ",fv
-
-
-        if caching:
-            _convolve_cache[id(v)] = fv
-            #print "v saved in cache"
-    else:
-        #print "v recovered from cache"
-        fv = _convolve_cache[id(v)]
-
-
-
-    #print "fa ", fa
-
-    # Multiply and do the ifft
-    faxfv = fa*fv
-
-    #print "faxfv2",faxfv
-
-=======
     if id(v) not in ids:
         plan_v = scikits.cuda.fft.Plan(shape=fshape, in_dtype=np.complex64, out_dtype=np.complex64)
         _plan_cache[id(v)] = plan_v
@@ -1137,17 +1041,10 @@
             plan_ifft = _plan_cache[id(faxfv)]
     c = pycuda.gpuarray.empty(shape, np.complex64)
     scikits.cuda.fft.ifft(faxfv,c,plan_ifft,scale=True)
->>>>>>> ea13d564
     plan_ifft = scikits.cuda.fft.Plan(shape=shape, in_dtype=np.complex64, out_dtype=np.complex64)
     c = pycuda.gpuarray.empty(shape, np.complex64)
     scikits.cuda.fft.ifft(faxfv,c,plan_ifft,scale=True)
 
-<<<<<<< HEAD
-    #print "c ", c.real
-    #c = c.real
-
-=======
->>>>>>> ea13d564
     # Clear cache if too big
     if len(_convolve_cache) > _convolve_cache_maxsize:
         _convolve_cache.clear()
@@ -1160,8 +1057,4 @@
         return _centered(c, sa - sv + 1).real
     else:
         raise ValueError("Acceptable mode flags are 'valid',"
-<<<<<<< HEAD
-                         " 'same', or 'full'.")
-=======
-                    " 'same', or 'full'.")
->>>>>>> ea13d564
+                    " 'same', or 'full'.")