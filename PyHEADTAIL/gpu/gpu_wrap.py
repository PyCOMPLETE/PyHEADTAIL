'''
@author Stefan Hegglin, Adrian Oeftiger
@date 20.10.2015
Python functions which wrap GPU functionality.
Use in dispatch of general/pmath
All functions assume GPU arrays as arguments!
'''

import numpy as np
import os
from . import gpu_utils
import math
try:
    import skcuda.misc
    import pycuda.gpuarray
    import pycuda.compiler
    import pycuda.driver as drv
    import pycuda.elementwise
    import PyHEADTAIL.gpu.thrust_interface

    # if pycuda is there, try to compile things. If no context available,
    # throw error to tell the user that he should import pycuda.autoinit
    # at the beginning of the script if he wants to use cuda functionalities
    try:
        ### Thrust
        thrust = thrust_interface

        ### CUDA Kernels
        where = os.path.dirname(os.path.abspath(__file__)) + '/'
        with open(where + 'stats.cu') as stream:
            source = stream.read()
        stats_kernels = pycuda.compiler.SourceModule(source) # compile
        sorted_mean_per_slice_kernel = stats_kernels.get_function('sorted_mean_per_slice')
        sorted_std_per_slice_kernel = stats_kernels.get_function('sorted_std_per_slice')
        sorted_cov_per_slice_kernel = stats_kernels.get_function('sorted_cov_per_slice')
        has_pycuda = True
    except pycuda._driver.LogicError: #the error pycuda throws if no context initialized
        print ('Warning: GPU is in principle available but no context has been '
               'initialized. Please import pycuda.autoinit at the '
               'beginning of your script before importing PyHEADTAIL '
               'if you want to use GPU functionality.\n')
        has_pycuda = False

except ImportError as e:
    # print ('Either pycuda, skcuda or thrust not found! '
    #        'No GPU capabilities available')
    has_pycuda = False

def _empty_like(gpuarray):
    return pycuda.gpuarray.empty(
        shape=gpuarray.shape, dtype=gpuarray.dtype,
        allocator=gpu_utils.memory_pool.allocate)


if has_pycuda:
    # define all compilation depending functions (e.g. ElementwiseKernel)
    _sub_1dgpuarr = pycuda.elementwise.ElementwiseKernel(
        'double* out, double* a, const double* b',
        'out[i] = a[i] - b[0]',
        '_sub_1dgpuarr'
    )
    def sub_scalar(gpuarr, scalar, out=None, stream=None):
        if out is None:
            out = _empty_like(gpuarr)
        _sub_1dgpuarr(out, gpuarr, scalar, stream=stream)
        return out

    _mul_with_factor = pycuda.elementwise.ElementwiseKernel(
        'double* out, double *in, const double c',
        'out[i] = c * in[i]',
        '_mul_with_factor'
    )
    def _mul_scalar(gpuarr, scalar, out=None, stream=None):
        '''Multiply the gpuarr by a scalar, use this if you need
        to specify a stream
        '''
        if out is None:
            out = _empty_like(gpuarr)
        _mul_with_factor(out, gpuarr, scalar, stream=stream)

    def _multiply(a, b, out=None, stream=None):
        '''Elementwise multiply of two gpuarray specifying a stream
        Required because gpuarray.__mul__ has no stream argument'''
        if out is None:
            out = _empty_like(a)
        func = pycuda.elementwise.get_binary_op_kernel(a.dtype, b.dtype,
            out.dtype, "*")
        func.prepared_async_call(a._grid, a._block, stream, a.gpudata,
            b.gpudata, out.gpudata, a.mem_size)
        return out

    _arange_gpu_float64 = pycuda.elementwise.ElementwiseKernel(
        'double* out, double* start, const double* step',
        'const double s = step[0];'
        'out[i] = start[0] + i * s',
        '_arange_gpu_float64'
    )
    _arange_gpu_int32 = pycuda.elementwise.ElementwiseKernel(
        'int* out, int* start, const int* step',
        'const int s = step[0];'
        'out[i] = start[0] + i * s',
        '_arange_gpu_int32'
    )
    def arange_startstop_gpu(start_gpu, stop_gpu, step_gpu, n_slices_cpu,
                             dtype=np.float64, stream=None):
        if dtype is np.float64:
            out = pycuda.gpuarray.empty(n_slices_cpu, dtype=np.float64,
                allocator=gpu_utils.memory_pool.allocate)
            _arange_gpu_float64(out, start_gpu, step_gpu, stream=stream)
        elif dtype is np.int32:
            out = pycuda.gpuarray.empty(n_slices_cpu, dtype=np.int32,
                allocator=gpu_utils.memory_pool.allocate)
            _arange_gpu_int32(out, start_gpu, step_gpu, stream=stream)
        else:
            raise TypeError('currently only np.float64 and np.int32 supported.')
        return out

    def arange(start, stop, step=1, n_slices=None, dtype=np.float64,
               stream=None):
        """Create an array filled with numbers spaced `step` apart,
        starting from `start` and ending at `stop`.

        For floating point arguments, the length of the result is
        `ceil((stop - start)/step)`.  This rule may result in the last
        element of the result being greater than stop.
        """
        if n_slices is None:
            n_slices = int(np.ceil((stop - start) / step))
        if isinstance(start, pycuda.gpuarray.GPUArray):
            return arange_startstop_gpu(start, stop, step, n_slices, dtype)
        else:
            return pycuda.gpuarray.arange(start, stop, step, dtype=dtype)

    _comp_sigma = pycuda.elementwise.ElementwiseKernel(
        'double* out, double* a, double* b, double* c, double* d',
        'out[i] = a[i] - b[i]*c[i]/d[i]',
        '_comp_sigma'
    )
    def _compute_sigma(a, b, c, d, out=None, stream=None):
        '''Computes elementwise a - b*c/d as required in compute sigma for
        the emittance '''
        if out is None:
            out = _empty_like(a)
        _comp_sigma(out, a, b, c, d, stream=stream)
        return out

    _mul_1dgpuarr = pycuda.elementwise.ElementwiseKernel(
        'double* out, double* x, const double* a',
        'out[i] = a[0] * x[i]',
        '_mul_1dgpuarr'
    )
    _emitt_disp = pycuda.elementwise.ElementwiseKernel(
        arguments='double* out, double* cov_u2, double* cov_u_up, '
                  'double* cov_up2, double* cov_u_dp, double* cov_up_dp, '
                  'double* cov_dp2, double nn',
        #operation='out[i] = nn',
        operation='double sigma11 = cov_u2[i]   - cov_u_dp[i] *cov_u_dp[i] / cov_dp2[i];'
                  'double sigma12 = cov_u_up[i] - cov_u_dp[i] *cov_up_dp[i]/ cov_dp2[i];'
                  'double sigma22 = cov_up2[i]  - cov_up_dp[i]*cov_up_dp[i]/ cov_dp2[i];'
                  'out[i] = sqrt((1./(nn*nn+nn))*(sigma11 * sigma22 - sigma12*sigma12))',
        name='_emitt_disp',
    )
    def _emittance_dispersion(
            n, cov_u2, cov_u_up, cov_up2, cov_u_dp, cov_up_dp,
            cov_dp2, out=None, stream=None):
        if out is None:
            out = _empty_like(cov_u2)
        _emitt_disp(out, cov_u2, cov_u_up, cov_up2, cov_u_dp, cov_up_dp,
                    cov_dp2, np.float64(n), stream=stream)
        return out

    _emitt_nodisp = pycuda.elementwise.ElementwiseKernel(
        arguments='double* out, double* cov_u2, double* cov_u_up, '
                  'double* cov_up2, double nn',
        operation=
            'out[i] = sqrt((1./(nn*nn+nn)) * '
                     '(cov_u2[i] * cov_up2[i] - cov_u_up[i]*cov_u_up[i]))',
        name='_emitt_nodisp'
    )
    def _emittance_no_dispersion(
            n, cov_u2, cov_u_up, cov_up2, out=None, stream=None):
        if out is None:
            out = _empty_like(cov_u2)
        _emitt_nodisp(out, cov_u2, cov_u_up, cov_up2, np.float64(n),
                      stream=stream)
        return out

    _wofz = pycuda.elementwise.ElementwiseKernel(
        arguments='double* in_real, double* in_imag, double* out_real, '
                  'double* out_imag',
        operation='wofz(in_real[i], in_imag[i], &out_real[i], &out_imag[i]);',
        name='wofz_kernel',
        preamble=open(where + 'wofz.cu', 'r').read()
    )
    def wofz(in_real, in_imag, out_real=None, out_imag=None, stream=None):
        '''Faddeeva error function, equivalent to scipy.special.wofz.
        Instead of a complex argument z, it takes the real and imaginary
        part of z.
        '''
        if out_real is None:
            out_real = _empty_like(in_real)
        if out_imag is None:
            out_imag = _empty_like(in_imag)
        _wofz(in_real, in_imag, out_real, out_imag, stream=stream)
        return out_real, out_imag

    _sign = pycuda.elementwise.ElementwiseKernel(
        arguments='double* in, double* out',
        operation='out[i] = ((in[i]) > 0. ? +1. : ((in[i]) < 0. ? -1. : 0.));',
        name='sign_kernel',
    )
    def sign(array, out=None, stream=None):
        if out is None:
            out = _empty_like(array)
        _sign(array, out, stream=stream)
        return out

    _allclose = pycuda.elementwise.ElementwiseKernel(
        arguments='double* a, double* b, int* notclose, '
                  'const double atol, const double rtol',
        # max(x, -x) is the quickest implementation of abs, cf. CUDA doc
        operation='const double absdiff = max(a[i] - b[i], b[i] - a[i]);'
                  'const double limit = atol + rtol * max(b[i], -b[i]);'
                  'if (absdiff > limit) notclose[i] = 1;'
                  'else notclose[i] = 0;',
        name='allclose_kernel'
    )
<<<<<<< HEAD
    np_allclose_defaults = 1e-05, 1e-08, False
    #np.allclose.func_defaults # (rtol, atol, equal_nan)
=======
    np_allclose_defaults = np.allclose.__defaults__ # (rtol, atol, equal_nan)
    @wraps(np.allclose)
>>>>>>> c24bf3b4
    def allclose(a, b, rtol=np_allclose_defaults[0],
                 atol=np_allclose_defaults[1], out=None, stream=None):
        assert a.shape == b.shape
        if out is None:
            out = pycuda.gpuarray.empty(a.shape, dtype=np.int32)
        _allclose(a, b, out, atol, rtol)
        how_many_not_close = pycuda.gpuarray.sum(out).get()
        return how_many_not_close == 0

    # assigns stat_noncontained entries to stat_contained
    # only if the respective slice_ids entry is within the slicing region
    _reassign_valid = pycuda.elementwise.ElementwiseKernel(
        arguments="const int* slice_ids_noncontained, "
                  "const double* stat_noncontained, "
                  "const int n_slices, " # end inputs
                  "double* stat_contained", # output
        operation="if (0 <= slice_ids_noncontained[i] "
                      "&& slice_ids_noncontained[i] < n_slices) "
                  "stat_contained[slice_ids_noncontained[i]] = stat_noncontained[i];"
    )
    def thrust_mean_and_std_per_slice(sliceset, u, stream=None):
        '''Compute mean and standard deviation per slice
        using the thrust reduce_by_key reduction.
        Args:
            - sliceset: SliceSet instance specifying slices, has .n_slices
              and .slice_index_of_particle
            - u: the array of which to compute the mean and std

        Return mean_u and sigma_u.
        Does not make use of the thrust streams yet...

        N.B.: memory-hungry as it allows all particles to lie outside of
        slicing region.
        '''
        p_sids = sliceset.slice_index_of_particle
        # slice_index_of_particle may have slice indices outside of slicing area,
        # the following arrays therefore can comprise non valid slice entries
        slice_ids_noncontained = _empty_like(p_sids)
        slice_means_noncontained = _empty_like(u)
        slice_stds_noncontained = _empty_like(u)

        (_, _, _, new_end) = thrust.thrust_stats_per_slice(
            p_sids, u, slice_ids_noncontained, slice_means_noncontained,
            slice_stds_noncontained)

        mean_u = pycuda.gpuarray.zeros(sliceset.n_slices, dtype=np.float64,
                                       allocator=gpu_utils.memory_pool.allocate)
        sigma_u = pycuda.gpuarray.zeros(sliceset.n_slices, dtype=np.float64,
                                        allocator=gpu_utils.memory_pool.allocate)
        _reassign_valid(slice_ids_noncontained[:new_end],
                        slice_means_noncontained[:new_end],
                        sliceset.n_slices, mean_u)
        _reassign_valid(slice_ids_noncontained[:new_end],
                        slice_stds_noncontained[:new_end],
                        sliceset.n_slices, sigma_u)
        return (mean_u, sigma_u)


    _slice_to_particles = pycuda.elementwise.ElementwiseKernel(
        "const int* slice_index_of_particle, "
        "const double* input_slice_quantity, "
        "const int n_slices, double* output_particle_array",
        # i is the particle index within slice_index_of_particle
        "const int sid = slice_index_of_particle[i];\n"
        "if (sid >= 0 && sid < n_slices) {"
            "output_particle_array[i] = "
                "input_slice_quantity[sid];"
        "} else {"
            "output_particle_array[i] = 0;"
        "};",
        "slice_to_particles_kernel"
    )
    def slice_to_particles(sliceset, slice_array, particle_array=None):
        '''Convert slice_array with entries for each slice to a
        particle array with the respective entry of each particle
        given by its slice_array value via the slice that the
        particle belongs to. If the particle is located outside
        the slicing area, its particle_array entry is assigned to zero.
        '''
        if particle_array == None:
            particle_array = pycuda.gpuarray.empty(
                sliceset.slice_index_of_particle.shape,
                dtype=np.float64, allocator=gpu_utils.memory_pool.allocate)
        _slice_to_particles(sliceset.slice_index_of_particle,
                            slice_array, sliceset.n_slices, particle_array)
        return particle_array


def _inplace_pow(x_gpu, p, stream=None):
    '''
    Perform an in-place x_gpu = x_gpu ** p
    Courtesy: scikits.cuda
    '''
    func = pycuda.elementwise.get_pow_kernel(x_gpu.dtype)
    func.prepared_async_call(x_gpu._grid, x_gpu._block, stream,
        p, x_gpu.gpudata, x_gpu.gpudata, x_gpu.mem_size)

def atleast_1d(*arrays):
    '''Return input arrays unless they are scalars. Ensure the results have
    ndim >= 1.
    '''
    results = []
    for array in arrays:
        if len(array.shape) == 0:
            results.append(array.reshape((1,)))
        else:
            results.append(array)
    if len(results) == 1:
        return results[0]
    else:
        return results

def sincos(array):
    '''Return a tuple with the sin and the cos of the input array.'''
    # CUDA indeed has a sincos function which should be faster than
    # separate sin and cos calls, however it is not exposed in PyCUDA...
    return pycuda.cumath.sin(array), pycuda.cumath.cos(array)



def covariance_old(a, b):
    '''Covariance (not covariance matrix)
    Args:
        a: pycuda.GPUArray
        b: pycuda.GPUArray
    '''
    n = len(a)
    mean_a = skcuda.misc.mean(a).get()
    x = a - mean_a
    mean_b = skcuda.misc.mean(b).get()
    y = b - mean_b
    covariance = skcuda.misc.mean(x * y) * n / (n + 1)
    return covariance.get()

def covariance(a,b, stream=None):
    '''Covariance (not covariance matrix)
    Args:
        a: pycuda.GPUArray
        b: pycuda.GPUArray
    '''
    n = len(a)
    x = _empty_like(a)
    y = _empty_like(b)
    mean_a = skcuda.misc.mean(a)
    #x -= mean_a
    _sub_1dgpuarr(x, a, mean_a, stream=stream)
    mean_b = skcuda.misc.mean(b)
    #y -= mean_b
    _sub_1dgpuarr(y, b, mean_b, stream=stream)
    covariance = skcuda.misc.mean(x * y) * (n / (n + 1))
    return covariance

def mean(a, stream=None):
    '''Compute the mean of the gpuarray a
    Replacement for skcuda.misc.mean(), which does not allow to specify
    the stream (because gpuarray.__div__ does not have a stream
    argument).
    '''
    #out = pycuda.gpuarray.empty(1, dtype=np.float64, allocator=gpu_utils.memory_pool.allocate)
    n = len(a)
    out = pycuda.gpuarray.sum(a, stream=stream,
                              allocator=gpu_utils.memory_pool.allocate)
    _mul_scalar(out=out, gpuarr=out, scalar=np.float64(1./n), stream=stream)
    return out

def std(a, stream=None):
    '''Std of a vector'''
    #return skcuda.misc.std(a, ddof=1)
    n = len(a)
    #mean_a = skcuda.misc.mean(a)
    x = _empty_like(a)
    mean_a = mean(a, stream=stream)
    _sub_1dgpuarr(x, a, mean_a, stream=stream)
    _inplace_pow(x, 2, stream=stream)
    res =  pycuda.gpuarray.sum(x, stream=stream)
    _mul_scalar(out=res, gpuarr=res, scalar=np.float64(1./(n-1)), stream=stream)
    _inplace_pow(res, 0.5, stream=stream)
    return res

def emittance_reference(u, up, dp):
    '''
    Compute the emittance of GPU arrays. Reference implementation, slow
    but readable
    Args:
        u coordinate array
        up conjugate momentum array
        dp longitudinal momentum variation
    '''
    cov_u2 = covariance(u, u)
    cov_up2 = covariance(up, up)
    cov_u_up = covariance(up, u)

    term_u2_dp = 0.
    term_u_up_dp = 0.
    term_up2_dp = 0.

    if dp is not None: #if not None, assign values to variables involving dp
        cov_dp2 = covariance(dp, dp)

        if cov_dp2.get() != 0:
            cov_u_dp = covariance(u, dp)
            cov_up_dp = covariance(up, dp)

            term_u2_dp = cov_u_dp * cov_u_dp / cov_dp2
            term_u_up_dp = cov_u_dp * cov_up_dp / cov_dp2
            term_up2_dp = cov_up_dp * cov_up_dp / cov_dp2

    sigma11 = cov_u2 - term_u2_dp
    sigma12 = cov_u_up - term_u_up_dp
    sigma22 = cov_up2 - term_up2_dp

    sigma12 = sigma12.get()
    return np.sqrt(sigma11.get() * sigma22.get() - sigma12 * sigma12)


def emittance_(u, up, dp):
    '''
    Compute the emittance of GPU arrays. Check the algorithm above for
    a more readable version, this one has been 'optimized', e.g. mean->sum
    and multiplication at the end to minimize kernel calls/inits of gpuarrs
    Args:
        u coordinate array
        up conjugate momentum array
        dp longitudinal momentum variation
    '''
    n = len(u)
    mean_u = skcuda.misc.mean(u)
    mean_up = skcuda.misc.mean(up)
    tmp_u = sub_scalar(u, mean_u)
    tmp_up = sub_scalar(up, mean_up)
    cov_u2 = pycuda.gpuarray.sum(tmp_u * tmp_u)
    cov_u_up = pycuda.gpuarray.sum(tmp_u * tmp_up)
    cov_up2 = pycuda.gpuarray.sum(tmp_up * tmp_up)

    sigma11 = cov_u2
    sigma12 = cov_u_up
    sigma22 = cov_up2

    if dp is not None: #if not None, assign values to variables involving dp
        mean_dp = skcuda.misc.mean(dp)
        tmp_dp = sub_scalar(dp, mean_dp)
        cov_dp2 = pycuda.gpuarray.sum(tmp_dp * tmp_dp)

        if cov_dp2.get() != 0:
            cov_u_dp = pycuda.gpuarray.sum(tmp_u * tmp_dp)
            cov_up_dp = pycuda.gpuarray.sum(tmp_up * tmp_dp)

            sigma11 -= cov_u_dp * cov_u_dp / cov_dp2
            sigma12 -= cov_u_dp * cov_up_dp / cov_dp2
            sigma22 -= cov_up_dp * cov_up_dp / cov_dp2
    return pycuda.cumath.sqrt((1./(n*n+n))*(sigma11 * sigma22 - sigma12*sigma12))


def emittance(u, up, dp, stream=None):
    '''
    Compute the emittance of GPU arrays. Check the algorithm above for
    a more readable version, this one has been 'optimized', e.g. mean->sum
    and multiplication at the end to minimize kernel calls/inits of gpuarrs
    Args:
        u coordinate array
        up conjugate momentum array
        dp longitudinal momentum variation (can be None)
        stream: In which cuda stream to perform the computations
    '''
    n = len(u)
    mean_u = mean(u, stream=stream)
    mean_up = mean(up, stream=stream)
    out = _empty_like(mean_u)
    tmp_u = sub_scalar(u, mean_u, stream=stream)
    tmp_up = sub_scalar(up, mean_up, stream=stream)
    tmp_space = _multiply(tmp_u, tmp_u, stream=stream)
    cov_u2 = pycuda.gpuarray.sum(tmp_space, stream=stream)
    tmp_space = _multiply(tmp_u, tmp_up, out=tmp_space, stream=stream) #specify out to reuse memory, the stream implicitly serializes everything s.t. nothing bad happens...
    cov_u_up = pycuda.gpuarray.sum(tmp_space, stream=stream)
    tmp_space = _multiply(tmp_up, tmp_up, out=tmp_space, stream=stream)
    cov_up2 = pycuda.gpuarray.sum(tmp_space, stream=stream)

    include_dp = dp is not None
    if include_dp: #if not None, assign values to variables involving dp
        mean_dp = mean(dp, stream=stream)
        tmp_dp = sub_scalar(dp, mean_dp, stream=stream)

        tmp_space = _multiply(tmp_dp, tmp_dp, out=tmp_space, stream=stream)
        cov_dp2 = pycuda.gpuarray.sum(tmp_space, stream=stream)

        if cov_dp2.get() == 0:
            include_dp = False
        else:
            tmp_space = _multiply(tmp_u, tmp_dp, out=tmp_space, stream=stream)
            cov_u_dp = pycuda.gpuarray.sum(tmp_space, stream=stream)
            tmp_space = _multiply(tmp_up, tmp_dp, out=tmp_space, stream=stream)
            cov_up_dp = pycuda.gpuarray.sum(tmp_space, stream=stream)
    if include_dp:
        #em = _emittance_dispersion(n, cov_u2, cov_u_up, cov_up2, cov_u_dp, cov_up_dp, cov_dp2, out=out, stream=stream)
        _emitt_disp(out, cov_u2, cov_u_up, cov_up2,
                    cov_u_dp, cov_up_dp, cov_dp2, np.float64(n), stream=stream)
    else:
        #em = _emittance_no_dispersion(n, cov_u2, cov_u_up, cov_up2, out=out,stream=stream)
        _emitt_nodisp(out, cov_u2, cov_u_up, cov_up2, np.float64(n), stream=stream)
    return out


def cumsum(array, dest=None):
    '''Return cumulative sum of 1-dimensional GPUArray data.
    Works for dtypes np.int32 and np.float64. Wrapper for thrust
    prefix sum via thrust::inclusive_scan.
    '''
    if array.dtype == np.int32:
        if dest is None:
            dest = _empty_like(array)
        thrust_interface.thrust_cumsum_int(array, dest)
    elif array.dtype == np.float64:
        if dest is None:
            dest = _empty_like(array)
        thrust_interface.thrust_cumsum_double(array, dest)
    else:
        dest = array.copy()
        skcuda.misc.cumsum(dest)
    return dest


def argsort(to_sort):
    '''
    Return the permutation required to sort the array.
    Args:
        to_sort: gpuarray for which the permutation array to sort
                 it is returned
    '''
    dtype = to_sort.dtype
    permutation = pycuda.gpuarray.empty(
        to_sort.shape, dtype=np.int32,
        allocator=gpu_utils.memory_pool.allocate)
    if dtype.itemsize == 8 and dtype.kind is 'f':
        thrust.get_sort_perm_double(to_sort.copy(), permutation)
    elif dtype.itemsize == 4 and dtype.kind is 'i':
        thrust.get_sort_perm_int(to_sort.copy(), permutation)
    else:
        print(to_sort.dtype)
        print(to_sort.dtype.itemsize)
        print(to_sort.dtype.kind)
        raise TypeError('Currently only float64 and int32 types can be sorted')
    return permutation

def searchsortedleft(array, values, dest_array=None):
    if dest_array is None:
        dest_array = pycuda.gpuarray.empty(
            shape=values.shape, dtype=np.int32,
            allocator=gpu_utils.memory_pool.allocate)
    thrust.lower_bound_int(array, values, dest_array)
    return dest_array

def searchsortedright(array, values, dest_array=None):
    if dest_array is None:
        dest_array = pycuda.gpuarray.empty(
            shape=values.shape, dtype=np.int32,
            allocator=gpu_utils.memory_pool.allocate)
    thrust.upper_bound_int(array, values, dest_array)
    return dest_array

def apply_permutation(array, permutation):
    '''
    Permute the entries in array according to the permutation array.
    Return a new (permuted) array which is equal to array[permutation]
    Args:
        array gpuarray to be permuted. Either float64 or int32
        permutation permutation array: must be np.int32 (or int32), is asserted
    '''
    assert(permutation.dtype.itemsize == 4 and permutation.dtype.kind is 'i')
    tmp = _empty_like(array)
    dtype = array.dtype
    if dtype.itemsize == 8 and dtype.kind is 'f':
        thrust.apply_sort_perm_double(array, tmp, permutation)
    elif dtype.itemsize == 4 and dtype.kind is 'i':
        thrust.apply_sort_perm_int(array, tmp, permutation)
    else:
        print(array.dtype)
        print(array.dtype.itemsize)
        print(array.dtype.kind)
        raise TypeError('Currently only float64 and int32 types can be sorted')
    return tmp

def particles_within_cuts(sliceset):
    '''
    Return np.where((array >= minimum) and (array <= maximum))
    Assumes a sorted beam!
    '''
    if (not hasattr(sliceset, 'upper_bounds')) and (not hasattr(sliceset, 'lower_bounds')):
        _add_bounds_to_sliceset(sliceset)
    idx = arange(sliceset.pidx_begin, sliceset.pidx_end, dtype=np.int32)
    return idx

def particles_outside_cuts(sliceset):
    '''
    Return np.where((array < minimum) and (array > maximum))
    Assumes a sorted beam!
    '''
    if (not hasattr(sliceset, 'upper_bounds')) and (not hasattr(sliceset, 'lower_bounds')):
        _add_bounds_to_sliceset(sliceset)
    n_part_inside = sliceset.pidx_end - sliceset.pidx_begin
    n_part_outside = len(sliceset.slice_index_of_particle) - n_part_inside
    idx = arange(0, n_part_outside, dtype=np.int32)
    idx[sliceset.pidx_begin:] += n_part_inside
    return idx

def macroparticles_per_slice(sliceset):
    '''
    Return the number of macroparticles per slice. Assumes a sorted beam!
    '''
    # simple: upper_bounds - lower_bounds!
    if (not hasattr(sliceset, 'upper_bounds')) and (not hasattr(sliceset, 'lower_bounds')):
        _add_bounds_to_sliceset(sliceset)
    return sliceset.upper_bounds - sliceset.lower_bounds


def _add_bounds_to_sliceset(sliceset):
    '''
    Adds the lower_bounds and upper_bounds members to the sliceset
    They must not present before the function call, otherwise undefined behaviour
    '''
    seq = pycuda.gpuarray.arange(sliceset.n_slices, dtype=np.int32)# not supported in pycuda:, allocator=gpu_utils.memory_pool.allocate)
    upper_bounds = pycuda.gpuarray.empty(shape=seq.shape, dtype=np.int32, allocator=gpu_utils.memory_pool.allocate)
    lower_bounds = pycuda.gpuarray.empty(shape=seq.shape, dtype=np.int32, allocator=gpu_utils.memory_pool.allocate)
    thrust.upper_bound_int(sliceset.slice_index_of_particle,
                                            seq, upper_bounds)
    thrust.lower_bound_int(sliceset.slice_index_of_particle,
                                            seq, lower_bounds)
    sliceset.upper_bounds = upper_bounds
    sliceset.lower_bounds = lower_bounds
    sliceset._pidx_begin = lower_bounds[0].get() # set those properties now!
    sliceset._pidx_end = upper_bounds[-1].get()  # this way .get() gets called only once

def sorted_mean_per_slice(sliceset, u, stream=None):
    '''
    Computes the mean per slice of the array u
    Args:
        sliceset specifying slices, has .n_slices and .slice_index_of_particle
        u the array of which to compute the mean
    Return the an array, res[i] stores the mean of slice i
    '''
    if (not hasattr(sliceset, 'upper_bounds')) and (not hasattr(sliceset, 'lower_bounds')):
        _add_bounds_to_sliceset(sliceset)

    block = (256, 1, 1)
    grid = (max(sliceset.n_slices // block[0], 1), 1, 1)
    #!!! managed memory, requires comp. capability >=3.0 (not on TeslaC2075)!
    #mean_u = drv.managed_zeros(sliceset.n_slices, dtype=np.float64, mem_flags=drv.mem_attach_flags.GLOBAL)
    mean_u = pycuda.gpuarray.empty(sliceset.n_slices, dtype=np.float64, allocator=gpu_utils.memory_pool.allocate)
    sorted_mean_per_slice_kernel(sliceset.lower_bounds.gpudata,
                                 sliceset.upper_bounds.gpudata,
                                 u.gpudata, np.int32(sliceset.n_slices),
                                 mean_u.gpudata,
                                 block=block, grid=grid, stream=stream)
    return mean_u

def sorted_std_per_slice(sliceset, u, stream=None):
    '''
    Computes the cov per slice of the array u
    Args:
        sliceset specifying slices
        u the array of which to compute the cov
    Return an array, res[i] stores the cov of slice i
    '''
    if (not hasattr(sliceset, 'upper_bounds')) and (not hasattr(sliceset, 'lower_bounds')):
        _add_bounds_to_sliceset(sliceset)
    block = (256, 1, 1)
    grid = (max(sliceset.n_slices // block[0], 1), 1, 1)
    std_u = pycuda.gpuarray.empty(sliceset.n_slices, dtype=np.float64, allocator=gpu_utils.memory_pool.allocate)
    sorted_std_per_slice_kernel(sliceset.lower_bounds.gpudata,
                                sliceset.upper_bounds.gpudata,
                                u.gpudata, np.int32(sliceset.n_slices),
                                std_u.gpudata,
                                block=block, grid=grid, stream=stream)
    return std_u

def sorted_cov_per_slice(sliceset, u, v, stream=None):
    '''
    Computes the covariance of the quantities u,v per slice
    Args:
        sliceset specifying slices
        u, v the arrays of which to compute the covariance
    '''
    if (not hasattr(sliceset, 'upper_bounds')) and (not hasattr(sliceset, 'lower_bounds')):
        _add_bounds_to_sliceset(sliceset)
    block = (256, 1, 1)
    grid = (max(sliceset.n_slices // block[0], 1), 1, 1)
    cov_uv = pycuda.gpuarray.empty(sliceset.n_slices, dtype=np.float64, allocator=gpu_utils.memory_pool.allocate)
    sorted_cov_per_slice_kernel(sliceset.lower_bounds.gpudata,
                                sliceset.upper_bounds.gpudata,
                                u.gpudata, v.gpudata,
                                np.int32(sliceset.n_slices),
                                cov_uv.gpudata,
                                block=block, grid=grid, stream=stream)
    return cov_uv

def sorted_emittance_per_slice_slow(sliceset, u, up, dp=None, stream=None):
    '''
    Computes the emittance per slice.
    If dp is None, the effective emittance is computed
    Args:
        sliceset specifying slices
        u, up the quantities of which to compute the emittance, e.g. x,xp
    '''
    cov_u2 = sorted_cov_per_slice(sliceset, u, u, stream=stream)
    cov_up2 = sorted_cov_per_slice(sliceset, up, up, stream=stream)
    cov_u_up = sorted_cov_per_slice(sliceset, u, up, stream=stream)

    sigma11 = cov_u2
    sigma12 = cov_u_up
    sigma22 = cov_up2

    if dp is not None:
        cov_dp2 = sorted_cov_per_slice(sliceset, dp, dp, stream=stream)

        if cov_dp2.get().any():
            cov_u_dp = sorted_cov_per_slice(sliceset, u, dp, stream=stream)
            cov_up_dp= sorted_cov_per_slice(sliceset, up, dp, stream=stream)

            sigma11 -= cov_u_dp * cov_u_dp / cov_dp2
            sigma12 -= cov_u_dp * cov_up_dp / cov_dp2
            sigma22 -= cov_up_dp * cov_up_dp / cov_dp2

    emittance = pycuda.cumath.sqrt(sigma11*sigma22 - sigma12*sigma12)
    return emittance


def sorted_emittance_per_slice(sliceset, u, up, dp=None, stream=None):
    '''
    Computes the emittance per slice.
    If dp is None, the effective emittance is computed
    Args:
        sliceset specifying slices
        u, up the quantities of which to compute the emittance, e.g. x,xp
    '''
    ### computes the covariance on different streams
    streams = gpu_utils.stream_emittance
    cov_u2 = sorted_cov_per_slice(sliceset, u, u, stream=streams[0])
    cov_up2= sorted_cov_per_slice(sliceset, up, up, stream=streams[1])
    cov_u_up = sorted_cov_per_slice(sliceset, u, up, stream=streams[2])
    out = _empty_like(cov_u2)
    # use this factor in emitt_disp: the code has a 1/(n*n+n) factor which is not
    # required here since the scaling is done in the cov_per_slice
    # --> 1/(n*n + n) must be 1. ==> n = sqrt(5)/2 -0.5
    n = np.sqrt(5.)/2. - 0.5

    include_dp = dp is not None
    if include_dp:
        cov_u_dp = sorted_cov_per_slice(sliceset, u, dp, stream=streams[3])
        cov_up_dp= sorted_cov_per_slice(sliceset, up, dp, stream=streams[4])
        cov_dp2 = sorted_cov_per_slice(sliceset, dp, dp, stream=streams[5])
        for s in streams:
            s.synchronize()
        if not cov_dp2.get().any():
            include_dp = False
    else:
        for s in streams[:3]:
            s.synchronize()

    if include_dp:
        _emitt_disp(out, cov_u2, cov_u_up, cov_up2,
                    cov_u_dp, cov_up_dp, cov_dp2, np.float64(n), stream=stream)
    else:
        _emitt_nodisp(out, cov_u2, cov_u_up, cov_up2, np.float64(n), stream=stream)
    return out


def convolve(a, v, mode='full'):
    '''
    Compute the convolution of the two arrays a,v. See np.convolve
    '''
    #HACK: use np.convolve for now, make sure both arguments are np.arrays!
    try:
        a = a.get()
    except:
        pass
    try:
        v = v.get()
    except:
        pass
    c = np.convolve(a, v, mode)
    return pycuda.gpuarray.to_gpu(c)

def init_bunch_buffer(bunch, bunch_stats, buffer_size):
    '''Call bunch.[stats], match the buffer type with the returned type'''
    buf = {}
    for stats in bunch_stats:
        try:
            res = getattr(bunch, stats)()
        except TypeError:
            res = getattr(bunch, stats)
        if isinstance(res, pycuda.gpuarray.GPUArray):
            buf[stats] = pycuda.gpuarray.zeros(buffer_size,
                dtype=res.dtype, allocator=gpu_utils.memory_pool.allocate)
        else: # is already on CPU, e.g. macroparticlenumber
            buf[stats] = np.zeros(buffer_size, dtype=type(res))
    return buf

def init_slice_buffer(slice_set, slice_stats, buffer_size):
    '''Call sliceset.['stats'], match the buffer type with the returned type'''
    n_slices = slice_set.n_slices
    buf = {}
    for stats in slice_stats:
        res = getattr(slice_set, stats)
        if isinstance(res, pycuda.gpuarray.GPUArray):
            buf[stats] = pycuda.gpuarray.zeros(shape=(n_slices, buffer_size),
                dtype=res.dtype, allocator=gpu_utils.memory_pool.allocate)
        else: #already on CPU
            buf[stats] = np.zeros((n_slices, buffer_size), dtype=type(res))
    return buf<|MERGE_RESOLUTION|>--- conflicted
+++ resolved
@@ -10,6 +10,7 @@
 import os
 from . import gpu_utils
 import math
+
 try:
     import skcuda.misc
     import pycuda.gpuarray
@@ -225,13 +226,8 @@
                   'else notclose[i] = 0;',
         name='allclose_kernel'
     )
-<<<<<<< HEAD
     np_allclose_defaults = 1e-05, 1e-08, False
     #np.allclose.func_defaults # (rtol, atol, equal_nan)
-=======
-    np_allclose_defaults = np.allclose.__defaults__ # (rtol, atol, equal_nan)
-    @wraps(np.allclose)
->>>>>>> c24bf3b4
     def allclose(a, b, rtol=np_allclose_defaults[0],
                  atol=np_allclose_defaults[1], out=None, stream=None):
         assert a.shape == b.shape
