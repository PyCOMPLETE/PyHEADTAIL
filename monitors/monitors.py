--- conflicted
+++ resolved
@@ -13,8 +13,6 @@
 
 from abc import ABCMeta, abstractmethod
 from . import Printing
-
-from ..cobra_functions import stats as cp
 
 
 class Monitor(Printing):
@@ -119,8 +117,9 @@
                 h5group.create_dataset(stats, shape=(self.n_steps,),
                                        compression='gzip', compression_opts=9)
             h5file.close()
-        except Exception as err:
-            self.warns('Problem occurred during Bunch monitor creation.')
+	except Exception as err:
+            self.warns('Creation of bunch monitor file ' + self.filename +
+                       'failed. \n')
             self.warns(err.message)
             raise
 
@@ -171,13 +170,8 @@
                 h5group[stats][low_pos_in_file:up_pos_in_file] = \
                     buffer_tmp[stats][low_pos_in_buffer:]
             h5file.close()
-<<<<<<< HEAD
-        except Exception as err:
-            self.warns(err.message)
-=======
         except IOError:
             self.warns('Bunch monitor file is temporarily unavailable. \n')
->>>>>>> 6b83e7e8
 
 
 class SliceMonitor(Monitor):
@@ -291,8 +285,9 @@
                 h5group_slice.create_dataset(stats, shape=(self.slicer.n_slices,
                     self.n_steps), compression='gzip', compression_opts=9)
             h5file.close()
-        except Exception as err:
-            self.warns('Problem occurred during Slice monitor creation.')
+	except Exception as err:
+            self.warns('Creation of slice monitor file ' + self.filename +
+                       'failed. \n')
             self.warns(err.message)
             raise
 
@@ -368,13 +363,8 @@
                     buffer_tmp_slice[stats][:,low_pos_in_buffer:]
                     #self.buffer_slice[stats][:,low_pos_in_buffer:]
             h5file.close()
-<<<<<<< HEAD
-        except Exception as err:
-            self.warns(err.message)
-=======
         except IOError:
             self.warns('Slice monitor file is temporarily unavailable. \n')
->>>>>>> 6b83e7e8
 
 
 class ParticleMonitor(Monitor):
@@ -417,8 +407,9 @@
                 for key in parameters_dict:
                     h5file.attrs[key] = parameters_dict[key]
             h5file.close()
-        except Exception as err:
-            self.warns('Problem occurred during Particle monitor creation.')
+	except Exception as err:
+            self.warns('Creation of particle monitor file ' + self.filename +
+                       'failed. \n')
             self.warns(err.message)
             raise
 
@@ -541,8 +532,9 @@
                     shape=(self.n_azimuthal_slices, self.n_radial_slices,
                            self.n_steps))
             h5file.close()
-        except Exception as err:
-            self.warns('Problem occurred during Cell monitor creation.')
+	except Exception as err:
+            self.warns('Creation of cell monitor file ' + self.filename +
+                       'failed. \n')
             self.warns(err.message)
             raise
 
