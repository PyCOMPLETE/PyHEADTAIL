--- conflicted
+++ resolved
@@ -13,22 +13,11 @@
 from Cython.Distutils import build_ext
 
 
-<<<<<<< HEAD
 version_file = Path(__file__).parent.absolute().joinpath('PyHEADTAIL/_version.py')
 dd = {}
 with open(version_file, 'r') as fp:
     exec(fp.read(), dd)
 __version__ = dd['__version__']
-=======
-import platform
-if platform.system() is 'Darwin':
-    print ("Info: since you are running Mac OS, you "
-           "may have to install with the following line:\n\n"
-           "$ CC=gcc-4.9 ./install\n"
-           "(or any equivalent version of gcc)")
-    input('Hit any key to continue...')
-
->>>>>>> 664d347f
 
 args = sys.argv[1:]
 # Make a `cleanall` rule to get rid of intermediate and library files
@@ -70,27 +59,10 @@
               include_dirs=[np.get_include()],
               library_dirs=[], libraries=["m"],
               extra_compile_args=["-fopenmp"], extra_link_args=["-fopenmp"]),
-<<<<<<< HEAD
-=======
-    Extension("PyHEADTAIL.aperture.aperture_cython",
-              ["PyHEADTAIL/aperture/aperture_cython.pyx"],
-              include_dirs=[np.get_include()],
-              library_dirs=[], libraries=["m"]),
-    Extension("PyHEADTAIL.cobra_functions.c_sin_cos",
-              ["PyHEADTAIL/cobra_functions/c_sin_cos.pyx"],
-              include_dirs=[np.get_include()],
-              library_dirs=[], libraries=["m"],
-              extra_compile_args=["-fopenmp"], extra_link_args=["-fopenmp"]),
-    Extension("PyHEADTAIL.cobra_functions.interp_sin_cos",
-              ["PyHEADTAIL/cobra_functions/interp_sin_cos.pyx"],
-              include_dirs=[np.get_include()],
-              library_dirs=[], libraries=["m"],
-              extra_compile_args=["-fopenmp"], extra_link_args=["-fopenmp"]),
     Extension("PyHEADTAIL.feedback.processors.cython_hacks",
               ["PyHEADTAIL/feedback/processors/cython_hacks.pyx"],
               include_dirs=[np.get_include()],
               library_dirs=[], libraries=["m"])
->>>>>>> 664d347f
 ]
 
 setup(
