--- conflicted
+++ resolved
@@ -197,6 +197,7 @@
         s_idx = slice_index_of_particle[particles_within_cuts[i]]
         n_macroparticles[s_idx] += 1
 
+
 @cython.boundscheck(False)
 @cython.cdivision(True)
 cpdef sort_particle_indices_by_slice(int[::1] slice_index_of_particle,
@@ -224,6 +225,7 @@
         particle_indices_by_slice[pos] = p_idx
         pos_ctr[s_idx] += 1
 
+
 @cython.boundscheck(False)
 @cython.cdivision(True)
 cpdef mean_per_slice(int[::1] slice_index_of_particle,
@@ -245,6 +247,7 @@
     for i in xrange(n_slices):
         if n_macroparticles[i]:
             mean_u[i] /= n_macroparticles[i]
+
 
 @cython.boundscheck(False)
 @cython.cdivision(True)
@@ -361,80 +364,7 @@
 
         epsn_u[i] = cmath.sqrt(u2[i]*up2[i] - uup[i]*uup[i])
 
-<<<<<<< HEAD
-
-@cython.boundscheck(False)
-@cython.cdivision(True)
-@cython.wraparound(False)
-cpdef calc_cell_stats(bunch, double beta_z, double radial_cut,
-                      int n_rings, int n_azim_slices):
-
-    # Prepare arrays to store cell statistics.
-    cdef int[:,::1] n_particles_cell = np.zeros((n_azim_slices, n_rings),
-                                               dtype=np.int32)
-    cdef double[:,::1] mean_x_cell = np.zeros((n_azim_slices, n_rings),
-                                               dtype=np.double)
-    cdef double[:,::1] mean_y_cell = np.zeros((n_azim_slices, n_rings),
-                                               dtype=np.double)
-    cdef double[:,::1] mean_z_cell = np.zeros((n_azim_slices, n_rings),
-                                               dtype=np.double)
-    cdef double[:,::1] mean_dp_cell = np.zeros((n_azim_slices, n_rings),
-                                                dtype=np.double)
-
-    # Declare datatypes of bunch coords.
-    cdef double[::1] x = bunch.x
-    cdef double[::1] y = bunch.y
-    cdef double[::1] z = bunch.z
-    cdef double[::1] dp = bunch.dp
-    cdef unsigned int n_particles = x.shape[0]
-
-    cdef double ring_width = radial_cut / <double>n_rings
-    cdef double azim_width = 2.*cmath.M_PI / <double>n_azim_slices
-    cdef double beta_z_square = beta_z*beta_z
-
-    cdef double z_i, dp_i, long_action
-    cdef unsigned int p_idx
-    cdef int ring_idx, azim_idx
-    for p_idx in xrange(n_particles):
-        z_i = z[p_idx]
-        dp_i = dp[p_idx]
-
-        # Slice radially.
-        long_action = cmath.sqrt(z_i*z_i + beta_z_square*dp_i*dp_i)
-        ring_idx = <int>cmath.floor(long_action / ring_width)
-        if ring_idx >= n_rings:
-            continue
-
-        # Slice azimuthally.
-        if (z_i > 0. and dp_i > 0.):
-            azim_idx = <int>cmath.floor(
-                cmath.atan(beta_z*dp_i / z_i) / azim_width)
-        elif (z_i < 0. and dp_i > 0.):
-            azim_idx = <int>cmath.floor(
-                (cmath.M_PI - cmath.atan(-beta_z*dp_i / z_i)) / azim_width)
-        elif (z_i < 0. and dp_i <= 0.):
-            azim_idx = <int>cmath.floor(
-                (cmath.M_PI + cmath.atan(beta_z*dp_i / z_i)) / azim_width)
-        elif (z_i > 0. and dp_i < 0.):
-            azim_idx = <int>cmath.floor(
-                (2.*cmath.M_PI - cmath.atan(-beta_z*dp_i / z_i)) / azim_width)
-
-        n_particles_cell[azim_idx, ring_idx] += 1
-        mean_x_cell[azim_idx, ring_idx] += x[p_idx]
-        mean_y_cell[azim_idx, ring_idx] += y[p_idx]
-        mean_z_cell[azim_idx, ring_idx] += z_i
-        mean_dp_cell[azim_idx, ring_idx] += dp_i
-
-    for azim_idx in xrange(n_azim_slices):
-        for ring_idx in xrange(n_rings):
-            if n_particles_cell[azim_idx, ring_idx] > 0:
-                mean_x_cell[azim_idx, ring_idx] /= n_particles_cell[azim_idx, ring_idx]
-                mean_y_cell[azim_idx, ring_idx] /= n_particles_cell[azim_idx, ring_idx]
-                mean_z_cell[azim_idx, ring_idx] /= n_particles_cell[azim_idx, ring_idx]
-                mean_dp_cell[azim_idx, ring_idx] /= n_particles_cell[azim_idx, ring_idx]
-
-    return n_particles_cell, mean_x_cell, mean_y_cell, mean_z_cell, mean_dp_cell
-=======
+
 @cython.boundscheck(False)
 @cython.cdivision(True)
 cpdef emittance_per_slice(int[::1] slice_index_of_particle,
@@ -450,7 +380,7 @@
     for each slice.
     """
     cdef unsigned int n_slices = emittance.shape[0]
-    # allocate arrays for covariances 
+    # allocate arrays for covariances
     cdef double[::1] cov_u2 = np.zeros(n_slices, dtype=np.double)
     cdef double[::1] cov_up2 = np.zeros(n_slices, dtype=np.double)
     cdef double[::1] cov_u_up = np.zeros(n_slices, dtype=np.double)
@@ -484,4 +414,75 @@
             emittance[i] = cmath.sqrt(_det_beam_matrix(sigma11, sigma12, sigma22))
         else:
             emittance[i] = 0.
->>>>>>> 6b83e7e8
+
+@cython.boundscheck(False)
+@cython.cdivision(True)
+@cython.wraparound(False)
+cpdef calc_cell_stats(bunch, double beta_z, double radial_cut,
+                      int n_rings, int n_azim_slices):
+
+    # Prepare arrays to store cell statistics.
+    cdef int[:,::1] n_particles_cell = np.zeros((n_azim_slices, n_rings),
+                                               dtype=np.int32)
+    cdef double[:,::1] mean_x_cell = np.zeros((n_azim_slices, n_rings),
+                                               dtype=np.double)
+    cdef double[:,::1] mean_y_cell = np.zeros((n_azim_slices, n_rings),
+                                               dtype=np.double)
+    cdef double[:,::1] mean_z_cell = np.zeros((n_azim_slices, n_rings),
+                                               dtype=np.double)
+    cdef double[:,::1] mean_dp_cell = np.zeros((n_azim_slices, n_rings),
+                                                dtype=np.double)
+
+    # Declare datatypes of bunch coords.
+    cdef double[::1] x = bunch.x
+    cdef double[::1] y = bunch.y
+    cdef double[::1] z = bunch.z
+    cdef double[::1] dp = bunch.dp
+    cdef unsigned int n_particles = x.shape[0]
+
+    cdef double ring_width = radial_cut / <double>n_rings
+    cdef double azim_width = 2.*cmath.M_PI / <double>n_azim_slices
+    cdef double beta_z_square = beta_z*beta_z
+
+    cdef double z_i, dp_i, long_action
+    cdef unsigned int p_idx
+    cdef int ring_idx, azim_idx
+    for p_idx in xrange(n_particles):
+        z_i = z[p_idx]
+        dp_i = dp[p_idx]
+
+        # Slice radially.
+        long_action = cmath.sqrt(z_i*z_i + beta_z_square*dp_i*dp_i)
+        ring_idx = <int>cmath.floor(long_action / ring_width)
+        if ring_idx >= n_rings:
+            continue
+
+        # Slice azimuthally.
+        if (z_i > 0. and dp_i > 0.):
+            azim_idx = <int>cmath.floor(
+                cmath.atan(beta_z*dp_i / z_i) / azim_width)
+        elif (z_i < 0. and dp_i > 0.):
+            azim_idx = <int>cmath.floor(
+                (cmath.M_PI - cmath.atan(-beta_z*dp_i / z_i)) / azim_width)
+        elif (z_i < 0. and dp_i <= 0.):
+            azim_idx = <int>cmath.floor(
+                (cmath.M_PI + cmath.atan(beta_z*dp_i / z_i)) / azim_width)
+        elif (z_i > 0. and dp_i < 0.):
+            azim_idx = <int>cmath.floor(
+                (2.*cmath.M_PI - cmath.atan(-beta_z*dp_i / z_i)) / azim_width)
+
+        n_particles_cell[azim_idx, ring_idx] += 1
+        mean_x_cell[azim_idx, ring_idx] += x[p_idx]
+        mean_y_cell[azim_idx, ring_idx] += y[p_idx]
+        mean_z_cell[azim_idx, ring_idx] += z_i
+        mean_dp_cell[azim_idx, ring_idx] += dp_i
+
+    for azim_idx in xrange(n_azim_slices):
+        for ring_idx in xrange(n_rings):
+            if n_particles_cell[azim_idx, ring_idx] > 0:
+                mean_x_cell[azim_idx, ring_idx] /= n_particles_cell[azim_idx, ring_idx]
+                mean_y_cell[azim_idx, ring_idx] /= n_particles_cell[azim_idx, ring_idx]
+                mean_z_cell[azim_idx, ring_idx] /= n_particles_cell[azim_idx, ring_idx]
+                mean_dp_cell[azim_idx, ring_idx] /= n_particles_cell[azim_idx, ring_idx]
+
+    return n_particles_cell, mean_x_cell, mean_y_cell, mean_z_cell, mean_dp_cell