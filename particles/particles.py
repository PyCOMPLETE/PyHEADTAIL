'''
Created on 04.09.2014
@author: Kevin Li, Adrian Oeftiger
'''


import sys
import numpy as np
<<<<<<< HEAD
from numpy.random import normal, uniform
from scipy.constants import c, e, m_e, m_p

import cobra_functions.stats as cp
from trackers.rf_bucket import RFBucket
=======
from numpy.random import normal, uniform, RandomState
from scipy.constants import c, e, m_e, m_p

from ..cobra_functions import stats as cp
from ..trackers.rf_bucket import RFBucket
>>>>>>> e62cbd84
from generators import RFBucketMatcher


class Particles(object):

<<<<<<< HEAD
    '''Dictionary of SliceSet objects which are retrieved via
    self.get_slices(slicer) by a client. Each SliceSet is recorded
    only once for a specific longitudinal state of Particles.
    Any longitudinal trackers (or otherwise modifying elements)
    should clean the saved SliceSet dictionary via self.clean_slices().
    '''
    _slice_sets = {}

    def __init__(self, macroparticlenumber, particlenumber_per_mp, charge,
                 mass, circumference, gamma_reference,
                 phase_space_coordinates_dict):

=======
    def __init__(self, macroparticlenumber, particlenumber_per_mp, charge,
                 mass, circumference, gamma_reference,
                 phase_space_coordinates_dict):

>>>>>>> e62cbd84
        self.macroparticlenumber = macroparticlenumber
        self.particlenumber_per_mp = particlenumber_per_mp

        self.charge = charge
        self.mass = mass

        self.circumference = circumference
        self.gamma_reference = gamma_reference
<<<<<<< HEAD

        for k, v in phase_space_coordinates_dict.items():
            setattr(self, k, v)
        self.phase_space_coordinates_list = phase_space_coordinates_dict.keys()
        self.id = np.arange(1, self.macroparticlenumber+1, dtype=int)

        # Compatibility
        self.n_macroparticles = self.macroparticlenumber
        self.n_macroparticles_lost = 0
        self.n_particles_per_mp = self.particlenumber_per_mp
        self.same_size_for_all_MPs = True
        self.gamma = self.gamma_reference

        assert( all([len(v) == self.macroparticlenumber for v in phase_space_coordinates_dict.values()]) )

    # def __init__(self, macroparticlenumber, particlenumber_per_mp, charge, mass, ring_radius, gamma_reference, *phase_space_generators):

    #     # New
    #     self.macroparticlenumber = macroparticlenumber
    #     self.particlenumber_per_mp = particlenumber_per_mp

    #     # Compatibility
    #     self.n_macroparticles = macroparticlenumber
    #     self.n_particles_per_mp = particlenumber_per_mp
    #     self.same_size_for_all_MPs = True

    #     self.charge = charge
    #     self.mass = mass

    #     self.ring_radius = ring_radius
    #     self.gamma = gamma_reference

    #     self.phase_space_coordinates_list = []
    #     for phase_space in phase_space_generators:
    #         phase_space.generate(self)
    #     self.id = np.arange(1, self.n_macroparticles + 1, dtype=int)


    @classmethod
    def as_gaussian(cls, macroparticlenumber, intensity, charge, mass, circumference, gamma_reference,
                    sigma_x, sigma_xp, sigma_y, sigma_yp, sigma_z, sigma_dp, generator_seed=None):

        particlenumber_per_mp = intensity/macroparticlenumber

        if generator_seed:
            random_state = RandomState()
            random_state.seed(generator_seed)

        x  = normal(0, sigma_x, macroparticlenumber)
        xp = normal(0, sigma_xp, macroparticlenumber)
        y  = normal(0, sigma_y, macroparticlenumber)
        yp = normal(0, sigma_yp, macroparticlenumber)
        z  = normal(0, sigma_z, macroparticlenumber)
        dp = normal(0, sigma_dp, macroparticlenumber)

        phase_space_coordinates_dict = {'x': x, 'xp': xp, 'y': y, 'yp': yp, 'z': z, 'dp': dp}

        return cls(macroparticlenumber, particlenumber_per_mp, charge, mass, circumference, gamma_reference,
                   phase_space_coordinates_dict)


    @classmethod
    def as_gaussian_linear(cls, macroparticlenumber, charge, mass, gamma_reference, intensity,
                    alpha_x, beta_x, epsn_x, alpha_y, beta_y, epsn_y, beta_z, epsn_z,
                    is_accepted=None, generator_seed=None):

        particlenumber_per_mp = intensity/macroparticlenumber

        betagamma = np.sqrt(gamma_reference**2 - 1)
        p0 = betagamma * mass * c
=======

        '''Dictionary of SliceSet objects which are retrieved via
        self.get_slices(slicer) by a client. Each SliceSet is recorded
        only once for a specific longitudinal state of Particles.
        Any longitudinal trackers (or otherwise modifying elements)
        should clean the saved SliceSet dictionary via
        self.clean_slices().
        '''
        self._slice_sets = {}

        for k, v in phase_space_coordinates_dict.items():
            setattr(self, k, v)
        self.phase_space_coordinates_list = phase_space_coordinates_dict.keys()
        self.id = np.arange(1, self.macroparticlenumber+1, dtype=int)

        # Compatibility
        self.n_macroparticles = self.macroparticlenumber
        self.n_macroparticles_lost = 0
        self.n_particles_per_mp = self.particlenumber_per_mp
        self.same_size_for_all_MPs = True
        self.gamma = self.gamma_reference

        assert( all([len(v) == self.macroparticlenumber for v in phase_space_coordinates_dict.values()]) )


    @classmethod
    def as_gaussian(cls, macroparticlenumber, intensity, charge, mass,
                    circumference, gamma_reference, sigma_x, sigma_xp,
                    sigma_y, sigma_yp, sigma_z, sigma_dp, generator_seed=None):

        particlenumber_per_mp = intensity/macroparticlenumber

        if generator_seed:
            random_state = RandomState()
            random_state.seed(generator_seed)

        x  = normal(0, sigma_x, macroparticlenumber)
        xp = normal(0, sigma_xp, macroparticlenumber)
        y  = normal(0, sigma_y, macroparticlenumber)
        yp = normal(0, sigma_yp, macroparticlenumber)
        z  = normal(0, sigma_z, macroparticlenumber)
        dp = normal(0, sigma_dp, macroparticlenumber)

        phase_space_coordinates_dict = {'x': x, 'xp': xp, 'y': y, 'yp': yp, 'z': z, 'dp': dp}

        return cls(macroparticlenumber, particlenumber_per_mp, charge, mass, circumference, gamma_reference,
                   phase_space_coordinates_dict)


    @classmethod
    def as_gaussian_linear(cls, macroparticlenumber, intensity, charge, mass,
                           circumference, gamma_reference,
                           alpha_x, beta_x, epsn_x, alpha_y, beta_y, epsn_y,
                           beta_z, epsn_z,
                           is_accepted=None, generator_seed=None):

        particlenumber_per_mp = intensity/macroparticlenumber

        betagamma = np.sqrt(gamma_reference**2 - 1)
        p0 = betagamma * mass * c

        if generator_seed:
            random_state = RandomState()
            random_state.seed(generator_seed)

        x  = normal(0, np.sqrt(epsn_x/betagamma * beta_x), macroparticlenumber)
        xp = normal(0, np.sqrt(epsn_x/betagamma / beta_x), macroparticlenumber)
        y  = normal(0, np.sqrt(epsn_y/betagamma * beta_y), macroparticlenumber)
        yp = normal(0, np.sqrt(epsn_y/betagamma / beta_y), macroparticlenumber)
        if not is_accepted:
            z  = normal(0, np.sqrt(epsn_z*e/p0 * beta_z), macroparticlenumber)
            dp = normal(0, np.sqrt(epsn_z*e/p0 / beta_z), macroparticlenumber)

        phase_space_coordinates_dict = {'x': x, 'xp': xp, 'y': y, 'yp': yp, 'z': z, 'dp': dp}

        return cls(macroparticlenumber, particlenumber_per_mp, charge, mass, circumference, gamma_reference,
                   phase_space_coordinates_dict)


    @classmethod
    def as_gaussian_linear_matched(cls, macroparticlenumber, intensity, charge, mass, circumference, gamma_reference,
                                   transverse_map=None, longitudinal_map=None,
                                   epsn_x=None, epsn_y=None, sigma_z=None, epsn_z=None, generator_seed=None):

        particlenumber_per_mp = intensity/macroparticlenumber

        betagamma = np.sqrt(gamma_reference**2 - 1)
>>>>>>> e62cbd84

        if generator_seed:
            random_state = RandomState()
            random_state.seed(generator_seed)

<<<<<<< HEAD
        x  = normal(0, np.sqrt(epsn_x/betagamma * beta_x), macroparticlenumber)
        xp = normal(0, np.sqrt(epsn_x/betagamma / beta_x), macroparticlenumber)
        y  = normal(0, np.sqrt(epsn_y/betagamma * beta_y), macroparticlenumber)
        yp = normal(0, np.sqrt(epsn_y/betagamma / beta_y), macroparticlenumber)
        if not is_accepted:
            z  = normal(0, np.sqrt(epsn_z*e/p0 * beta_z), macroparticlenumber)
            dp = normal(0, np.sqrt(epsn_z*e/p0 / beta_z), macroparticlenumber)

        phase_space_coordinates_dict = {'x': x, 'xp': xp, 'y': y, 'yp': yp, 'z': z, 'dp': dp}

        return cls(macroparticlenumber, particlenumber_per_mp, charge, mass, circumference, gamma_reference,
                   phase_space_coordinates_dict)
=======
        phase_space_coordinates_dict = {}
        if transverse_map:
            x  = normal(0, np.sqrt(epsn_x/betagamma * transverse_map.beta_x), macroparticlenumber)
            xp = normal(0, np.sqrt(epsn_x/betagamma / transverse_map.beta_x), macroparticlenumber)
            y  = normal(0, np.sqrt(epsn_y/betagamma * transverse_map.beta_y), macroparticlenumber)
            yp = normal(0, np.sqrt(epsn_y/betagamma / transverse_map.beta_y), macroparticlenumber)
            phase_space_coordinates_dict['x']  = x
            phase_space_coordinates_dict['xp'] = xp
            phase_space_coordinates_dict['y']  = y
            phase_space_coordinates_dict['yp'] = yp
        if longitudinal_map:
            beta_z = np.abs(longitudinal_map.eta)*circumference/(2*np.pi)/longitudinal_map.Qs
            if sigma_z and not epsn_z:
                sigma_z = sigma_z
            elif not sigma_z and epsn_z:
                sigma_z = np.sqrt(epsn_z*beta_z/(4*np.pi) * e/p0)
            else:
                raise TypeError('***ERROR: at least and at most one of sigma_z and epsn_z to be given!')
            z  = normal(0, sigma_z, macroparticlenumber)
            dp = normal(0, sigma_z/beta_z, macroparticlenumber)
            phase_space_coordinates_dict['z']  = z
            phase_space_coordinates_dict['dp'] = dp

        return cls(macroparticlenumber, particlenumber_per_mp, charge, mass, circumference, gamma_reference,
                   phase_space_coordinates_dict)


    @classmethod
    def as_gaussian_bucket_matched(cls, macroparticlenumber, intensity, charge, mass, circumference, gamma_reference,
                                   transverse_map=None, longitudinal_map=None,
                                   epsn_x=None, epsn_y=None, sigma_z=None, epsn_z=None, generator_seed=None):
>>>>>>> e62cbd84

        particlenumber_per_mp = intensity/macroparticlenumber

<<<<<<< HEAD
    @classmethod
    def as_gaussian_bucket(cls, macroparticlenumber, charge, mass, gamma_reference, intensity,
                    alpha_x, beta_x, epsn_x, alpha_y, beta_y, epsn_y,
                    alpha, p_increment, harmonic_list, voltage_list, phi_offset_list,
                    sigma_z=None, epsn_z=None, generator_seed=None): pass


    # @classmethod
    # def as_gaussian_from_optics(cls, macroparticlenumber, charge, mass, gamma_reference, intensity,
    #                 alpha_x, beta_x, epsn_x, alpha_y, beta_y, epsn_y, beta_z, epsn_z,
    #                 is_accepted=None, generator_seed=None): pass


    # @classmethod
    # def as_gaussian_explicit(cls, macroparticlenumber, intensity, charge, mass, circumference, gamma_reference,
    #                          alpha_x, beta_x, epsn_x, alpha_y, beta_y, epsn_y,
    #                          alpha, p_increment, harmonic_list, voltage_list, phi_offset_list,
    #                          sigma_z=None, epsn_z=None, generator_seed=None):

    #     particlenumber_per_mp = intensity/macroparticlenumber

    #     betagamma = np.sqrt(gamma_reference**2 - 1)

    #     if generator_seed:
    #         random_state = RandomState()
    #         random_state.seed(generator_seed)

    #     x  = normal(0, np.sqrt(epsn_x/betagamma * transverse_map.beta_x), macroparticlenumber)
    #     xp = normal(0, np.sqrt(epsn_x/betagamma / transverse_map.beta_x), macroparticlenumber)
    #     y  = normal(0, np.sqrt(epsn_y/betagamma * transverse_map.beta_y), macroparticlenumber)
    #     yp = normal(0, np.sqrt(epsn_y/betagamma / transverse_map.beta_y), macroparticlenumber)
    #     rfbucket = RFBucket(circumference, gamma_reference, alpha, p_increment, harmonic_list, voltage_list, phi_offset_list)
    #     z, dp = RFBucketMatcher(StationaryExponential, rfbucket, sigma_z, epsn_z).generate(macroparticlenumber)

    #     phase_space_coordinates_dict = {'x': x, 'xp': xp, 'y': y, 'yp': yp, 'z': z, 'dp': dp}

    #     return cls(macroparticlenumber, particlenumber_per_mp, charge, mass, circumference, gamma_reference,
    #                phase_space_coordinates_dict)


    @classmethod
    def as_gaussian_linear_matched(cls, macroparticlenumber, intensity, charge, mass, circumference, gamma_reference,
                                   transverse_map=None, longitudinal_map=None,
                                   epsn_x=None, epsn_y=None, sigma_z=None, epsn_z=None, generator_seed=None):

        particlenumber_per_mp = intensity/macroparticlenumber

        betagamma = np.sqrt(gamma_reference**2 - 1)

        if generator_seed:
            random_state = RandomState()
            random_state.seed(generator_seed)

        phase_space_coordinates_dict = {}
        if transverse_map:
            x  = normal(0, np.sqrt(epsn_x/betagamma * transverse_map.beta_x), macroparticlenumber)
            xp = normal(0, np.sqrt(epsn_x/betagamma / transverse_map.beta_x), macroparticlenumber)
            y  = normal(0, np.sqrt(epsn_y/betagamma * transverse_map.beta_y), macroparticlenumber)
            yp = normal(0, np.sqrt(epsn_y/betagamma / transverse_map.beta_y), macroparticlenumber)
            phase_space_coordinates_dict['x']  = x
            phase_space_coordinates_dict['xp'] = xp
            phase_space_coordinates_dict['y']  = y
            phase_space_coordinates_dict['yp'] = yp
        if longitudinal_map:
            beta_z = np.abs(longitudinal_map.eta)*circumference/(2*np.pi)/longitudinal_map.Qs
            if sigma_z and not epsn_z:
                sigma_z = sigma_z
            elif not sigma_z and epsn_z:
                sigma_z = np.sqrt(epsn_z*beta_z/(4*np.pi) * e/p0)
            else:
                raise TypeError('***ERROR: at least and at most one of sigma_z and epsn_z to be given!')
            z  = normal(0, sigma_z, macroparticlenumber)
            dp = normal(0, sigma_z/beta_z, macroparticlenumber)
            phase_space_coordinates_dict['z']  = z
            phase_space_coordinates_dict['dp'] = dp

        return cls(macroparticlenumber, particlenumber_per_mp, charge, mass, circumference, gamma_reference,
                   phase_space_coordinates_dict)


    @classmethod
    def as_gaussian_bucket_matched(cls, macroparticlenumber, intensity, charge, mass, circumference, gamma_reference,
                                   transverse_map=None, longitudinal_map=None,
                                   epsn_x=None, epsn_y=None, sigma_z=None, epsn_z=None, generator_seed=None):

        particlenumber_per_mp = intensity/macroparticlenumber

        betagamma = np.sqrt(gamma_reference**2 - 1)

        if generator_seed:
            random_state = RandomState()
            random_state.seed(generator_seed)

        phase_space_coordinates_dict = {}
        if transverse_map:
            x  = normal(0, np.sqrt(epsn_x/betagamma * transverse_map.beta_x), macroparticlenumber)
            xp = normal(0, np.sqrt(epsn_x/betagamma / transverse_map.beta_x), macroparticlenumber)
            y  = normal(0, np.sqrt(epsn_y/betagamma * transverse_map.beta_y), macroparticlenumber)
            yp = normal(0, np.sqrt(epsn_y/betagamma / transverse_map.beta_y), macroparticlenumber)
            phase_space_coordinates_dict['x']  = x
            phase_space_coordinates_dict['xp'] = xp
            phase_space_coordinates_dict['y']  = y
            phase_space_coordinates_dict['yp'] = yp
        if longitudinal_map:
            z, dp, psi, linedensity = RFBucketMatcher(StationaryExponential, longitudinal_map, sigma_z, epsn_z).generate(macroparticlenumber)
            phase_space_coordinates_dict['z']  = z
            phase_space_coordinates_dict['dp'] = dp

        self = cls(macroparticlenumber, particlenumber_per_mp, charge, mass, circumference, gamma_reference,
                   phase_space_coordinates_dict)
        longitudinal_map.circumference = self.get_circumference
        longitudinal_map.gamma_reference = self.get_gamma_reference

        self.psi = psi
        self.linedensity = linedensity

        return self


    @classmethod
    def as_uniform(cls, macroparticlenumber, intensity, charge, mass, circumference, gamma_reference,
                   xextent, yextent, zextent):

        particlenumber_per_mp = intensity/macroparticlenumber

        x  = uniform(-xextent, xextent, macroparticlenumber)
        xp = np.zeros(macroparticlenumber)
        y  = normal(-yextent, yextent, macroparticlenumber)
        yp = np.zeros(macroparticlenumber)
        z  = uniform(-zextent, zextent, macroparticlenumber)
        dp = np.zeros(macroparticlenumber)

        phase_space_coordinates_dict = {'x': x, 'xp': xp, 'y': y, 'yp': yp, 'z': z, 'dp': dp}

        return cls(macroparticlenumber, particlenumber_per_mp, charge, mass, circumference, gamma_reference,
                   phase_space_coordinates_dict)

=======
        betagamma = np.sqrt(gamma_reference**2 - 1)

        if generator_seed:
            random_state = RandomState()
            random_state.seed(generator_seed)

        phase_space_coordinates_dict = {}
        if transverse_map:
            x  = normal(0, np.sqrt(epsn_x/betagamma * transverse_map.beta_x), macroparticlenumber)
            xp = normal(0, np.sqrt(epsn_x/betagamma / transverse_map.beta_x), macroparticlenumber)
            y  = normal(0, np.sqrt(epsn_y/betagamma * transverse_map.beta_y), macroparticlenumber)
            yp = normal(0, np.sqrt(epsn_y/betagamma / transverse_map.beta_y), macroparticlenumber)
            phase_space_coordinates_dict['x']  = x
            phase_space_coordinates_dict['xp'] = xp
            phase_space_coordinates_dict['y']  = y
            phase_space_coordinates_dict['yp'] = yp
        if longitudinal_map:
            z, dp, psi, linedensity = RFBucketMatcher(StationaryExponential, longitudinal_map, sigma_z, epsn_z).generate(macroparticlenumber)
            phase_space_coordinates_dict['z']  = z
            phase_space_coordinates_dict['dp'] = dp

        self = cls(macroparticlenumber, particlenumber_per_mp, charge, mass, circumference, gamma_reference,
                   phase_space_coordinates_dict)
        longitudinal_map.circumference = self.get_circumference
        longitudinal_map.gamma_reference = self.get_gamma_reference

        self.psi = psi
        self.linedensity = linedensity

        return self


    @classmethod
    def as_uniform(cls, macroparticlenumber, intensity, charge, mass, circumference, gamma_reference,
                   xextent, yextent, zextent):

        particlenumber_per_mp = intensity/macroparticlenumber

        x  = uniform(-xextent, xextent, macroparticlenumber)
        xp = np.zeros(macroparticlenumber)
        y  = normal(-yextent, yextent, macroparticlenumber)
        yp = np.zeros(macroparticlenumber)
        z  = uniform(-zextent, zextent, macroparticlenumber)
        dp = np.zeros(macroparticlenumber)

        phase_space_coordinates_dict = {'x': x, 'xp': xp, 'y': y, 'yp': yp, 'z': z, 'dp': dp}

        return cls(macroparticlenumber, particlenumber_per_mp, charge, mass, circumference, gamma_reference,
                   phase_space_coordinates_dict)

>>>>>>> e62cbd84

    @classmethod
    def as_import(cls, macroparticlenumber, intensity, charge, mass, circumference, gamma_reference,
                  phase_space_coordinates_dict):

        particlenumber_per_mp = intensity/macroparticlenumber

        return cls(macroparticlenumber, particlenumber_per_mp, charge, mass, circumference, gamma_reference,
                   phase_space_coordinates_dict)


    @property
    def intensity(self):
        if self.same_size_for_all_MPs:
            return self.n_particles_per_mp*self.n_macroparticles
        else:
            return  np.sum(self.n_particles_per_mp)

    def get_circumference(self): return self.circumference

    def get_gamma_reference(self): return self.gamma

    @property
    def gamma(self):
        return self._gamma
    @gamma.setter
    def gamma(self, value):
        self._gamma = value
        self._beta = np.sqrt(1 - self.gamma**-2)
        self._betagamma = np.sqrt(self.gamma**2 - 1)
        self._p0 = self.betagamma * self.mass * c

    @property
    def beta(self):
        return self._beta
    @beta.setter
    def beta(self, value):
        self.gamma = 1. / np.sqrt(1 - value ** 2)

    @property
    def betagamma(self):
        return self._betagamma
    @betagamma.setter
    def betagamma(self, value):
        self.gamma = np.sqrt(value ** 2 + 1)

    @property
    def p0(self):
        return self._p0
    @p0.setter
    def p0(self, value):
        self.gamma = value / (self.mass * self.beta * c)


    @property
    def theta(self):
        return self.z/self.ring_radius
    @theta.setter
    def theta(self, value):
        self.z = value*self.ring_radius

    @property
    def delta_E(self):
        return self.dp * self.beta*c*self.p0
    @delta_E.setter
    def delta_E(self, value):
        self.dp = value / (self.beta*c*self.p0)


    def get_slices(self, slicer):
        '''For the given Slicer, the last SliceSet is returned.
        If there is no SliceSet recorded (i.e. the longitudinal
        state has changed), a new SliceSet is requested from the Slicer
        via Slicer.slice(self) and stored for future reference.
        '''
        if slicer not in self._slice_sets:
            self._slice_sets[slicer] = slicer.slice(self)
        return self._slice_sets[slicer]

    def clean_slices(self):
        '''Erases the SliceSet records of this Particles instance.
        Any longitudinal trackers (or otherwise modifying elements)
        should use this method to clean the recorded SliceSet objects.
        '''
<<<<<<< HEAD
        del self._slice_sets
=======
        self._slice_sets = {}
>>>>>>> e62cbd84

    def sort_particles(self):
        # update the number of lost particles
        self.n_macroparticles_lost = (self.n_macroparticles -
                                      np.count_nonzero(self.id))

        # sort particles according to z (this is needed for correct
        # functioning of bunch.compute_statistics)
        if self.n_macroparticles_lost:
            # place lost particles at the end of the array
            z_argsorted = np.lexsort((self.z, -np.sign(self.id)))
        else:
            z_argsorted = np.argsort(self.z)

        self.x  = self.x.take(z_argsorted)
        self.xp = self.xp.take(z_argsorted)
        self.y  = self.y.take(z_argsorted)
        self.yp = self.yp.take(z_argsorted)
        self.z  = self.z.take(z_argsorted)
        self.dp = self.dp.take(z_argsorted)
        self.id = self.id.take(z_argsorted)


    '''
    Stats.
    '''
    def mean_x(self):
        return cp.mean(self.x)

    def mean_xp(self):
        return cp.mean(self.xp)

    def mean_y(self):
        return cp.mean(self.y)

    def mean_yp(self):
        return cp.mean(self.yp)

    def mean_z(self):
        return cp.mean(self.z)

    def mean_dp(self):
        return cp.mean(self.dp)

    def sigma_x(self):
        return cp.std(self.x)

    def sigma_y(self):
        return cp.std(self.y)

    def sigma_z(self):
        return cp.std(self.z)

    def sigma_dp(self):
        return cp.std(self.dp)

    def epsn_x(self):
        return cp.emittance(self.x, self.xp) * self.betagamma

    def epsn_y(self):
        return cp.emittance(self.y, self.yp) * self.betagamma

    def epsn_z(self):
        return (4 * np.pi * self.sigma_z() * self.sigma_dp() * self.p0 / self.charge)


class StationaryExponential(object):

    def __init__(self, H, Hmax=None, width=1000, Hcut=0):
        self.H = H
        self.H0 = 1
        if not Hmax:
            self.Hmax = H(0, 0)
        else:
            self.Hmax = Hmax
        self.Hcut = Hcut
        self.width = width

    def function(self, z, dp):
        # psi = np.exp((self.H(z, dp)) / (self.width*self.Hmax)) - 1
        # psi_offset = np.exp(self.Hcut / (self.width*self.Hmax)) - 1
        # psi_norm = (np.exp(1/self.width) - 1) - psi_offset
        # return ( (psi-psi_offset) / psi_norm ).clip(min=0)

        # psi = np.exp( (self.H(z, dp)-self.Hcut).clip(min=0) / (self.width*self.Hmax)) - 1
        # psi_norm = np.exp( (self.Hmax-0*self.Hcut) / (self.width*self.Hmax) ) - 1
        # psi = np.exp( -self.H(z, dp).clip(min=0)/(self.width*self.Hmax) ) - 1
        # psi_norm = np.exp( -self.Hmax/(self.width*self.Hmax) ) - 1

        psi = np.exp(self.H(z, dp).clip(min=0)/self.H0) - 1
        psi_norm = np.exp(self.Hmax/self.H0) - 1
        return psi/psi_norm<|MERGE_RESOLUTION|>--- conflicted
+++ resolved
@@ -6,43 +6,20 @@
 
 import sys
 import numpy as np
-<<<<<<< HEAD
-from numpy.random import normal, uniform
-from scipy.constants import c, e, m_e, m_p
-
-import cobra_functions.stats as cp
-from trackers.rf_bucket import RFBucket
-=======
 from numpy.random import normal, uniform, RandomState
 from scipy.constants import c, e, m_e, m_p
 
 from ..cobra_functions import stats as cp
 from ..trackers.rf_bucket import RFBucket
->>>>>>> e62cbd84
 from generators import RFBucketMatcher
 
 
 class Particles(object):
-
-<<<<<<< HEAD
-    '''Dictionary of SliceSet objects which are retrieved via
-    self.get_slices(slicer) by a client. Each SliceSet is recorded
-    only once for a specific longitudinal state of Particles.
-    Any longitudinal trackers (or otherwise modifying elements)
-    should clean the saved SliceSet dictionary via self.clean_slices().
-    '''
-    _slice_sets = {}
 
     def __init__(self, macroparticlenumber, particlenumber_per_mp, charge,
                  mass, circumference, gamma_reference,
                  phase_space_coordinates_dict):
 
-=======
-    def __init__(self, macroparticlenumber, particlenumber_per_mp, charge,
-                 mass, circumference, gamma_reference,
-                 phase_space_coordinates_dict):
-
->>>>>>> e62cbd84
         self.macroparticlenumber = macroparticlenumber
         self.particlenumber_per_mp = particlenumber_per_mp
 
@@ -51,78 +28,6 @@
 
         self.circumference = circumference
         self.gamma_reference = gamma_reference
-<<<<<<< HEAD
-
-        for k, v in phase_space_coordinates_dict.items():
-            setattr(self, k, v)
-        self.phase_space_coordinates_list = phase_space_coordinates_dict.keys()
-        self.id = np.arange(1, self.macroparticlenumber+1, dtype=int)
-
-        # Compatibility
-        self.n_macroparticles = self.macroparticlenumber
-        self.n_macroparticles_lost = 0
-        self.n_particles_per_mp = self.particlenumber_per_mp
-        self.same_size_for_all_MPs = True
-        self.gamma = self.gamma_reference
-
-        assert( all([len(v) == self.macroparticlenumber for v in phase_space_coordinates_dict.values()]) )
-
-    # def __init__(self, macroparticlenumber, particlenumber_per_mp, charge, mass, ring_radius, gamma_reference, *phase_space_generators):
-
-    #     # New
-    #     self.macroparticlenumber = macroparticlenumber
-    #     self.particlenumber_per_mp = particlenumber_per_mp
-
-    #     # Compatibility
-    #     self.n_macroparticles = macroparticlenumber
-    #     self.n_particles_per_mp = particlenumber_per_mp
-    #     self.same_size_for_all_MPs = True
-
-    #     self.charge = charge
-    #     self.mass = mass
-
-    #     self.ring_radius = ring_radius
-    #     self.gamma = gamma_reference
-
-    #     self.phase_space_coordinates_list = []
-    #     for phase_space in phase_space_generators:
-    #         phase_space.generate(self)
-    #     self.id = np.arange(1, self.n_macroparticles + 1, dtype=int)
-
-
-    @classmethod
-    def as_gaussian(cls, macroparticlenumber, intensity, charge, mass, circumference, gamma_reference,
-                    sigma_x, sigma_xp, sigma_y, sigma_yp, sigma_z, sigma_dp, generator_seed=None):
-
-        particlenumber_per_mp = intensity/macroparticlenumber
-
-        if generator_seed:
-            random_state = RandomState()
-            random_state.seed(generator_seed)
-
-        x  = normal(0, sigma_x, macroparticlenumber)
-        xp = normal(0, sigma_xp, macroparticlenumber)
-        y  = normal(0, sigma_y, macroparticlenumber)
-        yp = normal(0, sigma_yp, macroparticlenumber)
-        z  = normal(0, sigma_z, macroparticlenumber)
-        dp = normal(0, sigma_dp, macroparticlenumber)
-
-        phase_space_coordinates_dict = {'x': x, 'xp': xp, 'y': y, 'yp': yp, 'z': z, 'dp': dp}
-
-        return cls(macroparticlenumber, particlenumber_per_mp, charge, mass, circumference, gamma_reference,
-                   phase_space_coordinates_dict)
-
-
-    @classmethod
-    def as_gaussian_linear(cls, macroparticlenumber, charge, mass, gamma_reference, intensity,
-                    alpha_x, beta_x, epsn_x, alpha_y, beta_y, epsn_y, beta_z, epsn_z,
-                    is_accepted=None, generator_seed=None):
-
-        particlenumber_per_mp = intensity/macroparticlenumber
-
-        betagamma = np.sqrt(gamma_reference**2 - 1)
-        p0 = betagamma * mass * c
-=======
 
         '''Dictionary of SliceSet objects which are retrieved via
         self.get_slices(slicer) by a client. Each SliceSet is recorded
@@ -210,26 +115,11 @@
         particlenumber_per_mp = intensity/macroparticlenumber
 
         betagamma = np.sqrt(gamma_reference**2 - 1)
->>>>>>> e62cbd84
 
         if generator_seed:
             random_state = RandomState()
             random_state.seed(generator_seed)
 
-<<<<<<< HEAD
-        x  = normal(0, np.sqrt(epsn_x/betagamma * beta_x), macroparticlenumber)
-        xp = normal(0, np.sqrt(epsn_x/betagamma / beta_x), macroparticlenumber)
-        y  = normal(0, np.sqrt(epsn_y/betagamma * beta_y), macroparticlenumber)
-        yp = normal(0, np.sqrt(epsn_y/betagamma / beta_y), macroparticlenumber)
-        if not is_accepted:
-            z  = normal(0, np.sqrt(epsn_z*e/p0 * beta_z), macroparticlenumber)
-            dp = normal(0, np.sqrt(epsn_z*e/p0 / beta_z), macroparticlenumber)
-
-        phase_space_coordinates_dict = {'x': x, 'xp': xp, 'y': y, 'yp': yp, 'z': z, 'dp': dp}
-
-        return cls(macroparticlenumber, particlenumber_per_mp, charge, mass, circumference, gamma_reference,
-                   phase_space_coordinates_dict)
-=======
         phase_space_coordinates_dict = {}
         if transverse_map:
             x  = normal(0, np.sqrt(epsn_x/betagamma * transverse_map.beta_x), macroparticlenumber)
@@ -261,95 +151,6 @@
     def as_gaussian_bucket_matched(cls, macroparticlenumber, intensity, charge, mass, circumference, gamma_reference,
                                    transverse_map=None, longitudinal_map=None,
                                    epsn_x=None, epsn_y=None, sigma_z=None, epsn_z=None, generator_seed=None):
->>>>>>> e62cbd84
-
-        particlenumber_per_mp = intensity/macroparticlenumber
-
-<<<<<<< HEAD
-    @classmethod
-    def as_gaussian_bucket(cls, macroparticlenumber, charge, mass, gamma_reference, intensity,
-                    alpha_x, beta_x, epsn_x, alpha_y, beta_y, epsn_y,
-                    alpha, p_increment, harmonic_list, voltage_list, phi_offset_list,
-                    sigma_z=None, epsn_z=None, generator_seed=None): pass
-
-
-    # @classmethod
-    # def as_gaussian_from_optics(cls, macroparticlenumber, charge, mass, gamma_reference, intensity,
-    #                 alpha_x, beta_x, epsn_x, alpha_y, beta_y, epsn_y, beta_z, epsn_z,
-    #                 is_accepted=None, generator_seed=None): pass
-
-
-    # @classmethod
-    # def as_gaussian_explicit(cls, macroparticlenumber, intensity, charge, mass, circumference, gamma_reference,
-    #                          alpha_x, beta_x, epsn_x, alpha_y, beta_y, epsn_y,
-    #                          alpha, p_increment, harmonic_list, voltage_list, phi_offset_list,
-    #                          sigma_z=None, epsn_z=None, generator_seed=None):
-
-    #     particlenumber_per_mp = intensity/macroparticlenumber
-
-    #     betagamma = np.sqrt(gamma_reference**2 - 1)
-
-    #     if generator_seed:
-    #         random_state = RandomState()
-    #         random_state.seed(generator_seed)
-
-    #     x  = normal(0, np.sqrt(epsn_x/betagamma * transverse_map.beta_x), macroparticlenumber)
-    #     xp = normal(0, np.sqrt(epsn_x/betagamma / transverse_map.beta_x), macroparticlenumber)
-    #     y  = normal(0, np.sqrt(epsn_y/betagamma * transverse_map.beta_y), macroparticlenumber)
-    #     yp = normal(0, np.sqrt(epsn_y/betagamma / transverse_map.beta_y), macroparticlenumber)
-    #     rfbucket = RFBucket(circumference, gamma_reference, alpha, p_increment, harmonic_list, voltage_list, phi_offset_list)
-    #     z, dp = RFBucketMatcher(StationaryExponential, rfbucket, sigma_z, epsn_z).generate(macroparticlenumber)
-
-    #     phase_space_coordinates_dict = {'x': x, 'xp': xp, 'y': y, 'yp': yp, 'z': z, 'dp': dp}
-
-    #     return cls(macroparticlenumber, particlenumber_per_mp, charge, mass, circumference, gamma_reference,
-    #                phase_space_coordinates_dict)
-
-
-    @classmethod
-    def as_gaussian_linear_matched(cls, macroparticlenumber, intensity, charge, mass, circumference, gamma_reference,
-                                   transverse_map=None, longitudinal_map=None,
-                                   epsn_x=None, epsn_y=None, sigma_z=None, epsn_z=None, generator_seed=None):
-
-        particlenumber_per_mp = intensity/macroparticlenumber
-
-        betagamma = np.sqrt(gamma_reference**2 - 1)
-
-        if generator_seed:
-            random_state = RandomState()
-            random_state.seed(generator_seed)
-
-        phase_space_coordinates_dict = {}
-        if transverse_map:
-            x  = normal(0, np.sqrt(epsn_x/betagamma * transverse_map.beta_x), macroparticlenumber)
-            xp = normal(0, np.sqrt(epsn_x/betagamma / transverse_map.beta_x), macroparticlenumber)
-            y  = normal(0, np.sqrt(epsn_y/betagamma * transverse_map.beta_y), macroparticlenumber)
-            yp = normal(0, np.sqrt(epsn_y/betagamma / transverse_map.beta_y), macroparticlenumber)
-            phase_space_coordinates_dict['x']  = x
-            phase_space_coordinates_dict['xp'] = xp
-            phase_space_coordinates_dict['y']  = y
-            phase_space_coordinates_dict['yp'] = yp
-        if longitudinal_map:
-            beta_z = np.abs(longitudinal_map.eta)*circumference/(2*np.pi)/longitudinal_map.Qs
-            if sigma_z and not epsn_z:
-                sigma_z = sigma_z
-            elif not sigma_z and epsn_z:
-                sigma_z = np.sqrt(epsn_z*beta_z/(4*np.pi) * e/p0)
-            else:
-                raise TypeError('***ERROR: at least and at most one of sigma_z and epsn_z to be given!')
-            z  = normal(0, sigma_z, macroparticlenumber)
-            dp = normal(0, sigma_z/beta_z, macroparticlenumber)
-            phase_space_coordinates_dict['z']  = z
-            phase_space_coordinates_dict['dp'] = dp
-
-        return cls(macroparticlenumber, particlenumber_per_mp, charge, mass, circumference, gamma_reference,
-                   phase_space_coordinates_dict)
-
-
-    @classmethod
-    def as_gaussian_bucket_matched(cls, macroparticlenumber, intensity, charge, mass, circumference, gamma_reference,
-                                   transverse_map=None, longitudinal_map=None,
-                                   epsn_x=None, epsn_y=None, sigma_z=None, epsn_z=None, generator_seed=None):
 
         particlenumber_per_mp = intensity/macroparticlenumber
 
@@ -403,58 +204,6 @@
         return cls(macroparticlenumber, particlenumber_per_mp, charge, mass, circumference, gamma_reference,
                    phase_space_coordinates_dict)
 
-=======
-        betagamma = np.sqrt(gamma_reference**2 - 1)
-
-        if generator_seed:
-            random_state = RandomState()
-            random_state.seed(generator_seed)
-
-        phase_space_coordinates_dict = {}
-        if transverse_map:
-            x  = normal(0, np.sqrt(epsn_x/betagamma * transverse_map.beta_x), macroparticlenumber)
-            xp = normal(0, np.sqrt(epsn_x/betagamma / transverse_map.beta_x), macroparticlenumber)
-            y  = normal(0, np.sqrt(epsn_y/betagamma * transverse_map.beta_y), macroparticlenumber)
-            yp = normal(0, np.sqrt(epsn_y/betagamma / transverse_map.beta_y), macroparticlenumber)
-            phase_space_coordinates_dict['x']  = x
-            phase_space_coordinates_dict['xp'] = xp
-            phase_space_coordinates_dict['y']  = y
-            phase_space_coordinates_dict['yp'] = yp
-        if longitudinal_map:
-            z, dp, psi, linedensity = RFBucketMatcher(StationaryExponential, longitudinal_map, sigma_z, epsn_z).generate(macroparticlenumber)
-            phase_space_coordinates_dict['z']  = z
-            phase_space_coordinates_dict['dp'] = dp
-
-        self = cls(macroparticlenumber, particlenumber_per_mp, charge, mass, circumference, gamma_reference,
-                   phase_space_coordinates_dict)
-        longitudinal_map.circumference = self.get_circumference
-        longitudinal_map.gamma_reference = self.get_gamma_reference
-
-        self.psi = psi
-        self.linedensity = linedensity
-
-        return self
-
-
-    @classmethod
-    def as_uniform(cls, macroparticlenumber, intensity, charge, mass, circumference, gamma_reference,
-                   xextent, yextent, zextent):
-
-        particlenumber_per_mp = intensity/macroparticlenumber
-
-        x  = uniform(-xextent, xextent, macroparticlenumber)
-        xp = np.zeros(macroparticlenumber)
-        y  = normal(-yextent, yextent, macroparticlenumber)
-        yp = np.zeros(macroparticlenumber)
-        z  = uniform(-zextent, zextent, macroparticlenumber)
-        dp = np.zeros(macroparticlenumber)
-
-        phase_space_coordinates_dict = {'x': x, 'xp': xp, 'y': y, 'yp': yp, 'z': z, 'dp': dp}
-
-        return cls(macroparticlenumber, particlenumber_per_mp, charge, mass, circumference, gamma_reference,
-                   phase_space_coordinates_dict)
-
->>>>>>> e62cbd84
 
     @classmethod
     def as_import(cls, macroparticlenumber, intensity, charge, mass, circumference, gamma_reference,
@@ -539,11 +288,7 @@
         Any longitudinal trackers (or otherwise modifying elements)
         should use this method to clean the recorded SliceSet objects.
         '''
-<<<<<<< HEAD
-        del self._slice_sets
-=======
         self._slice_sets = {}
->>>>>>> e62cbd84
 
     def sort_particles(self):
         # update the number of lost particles
