'''
@authors: Hannes Bartosik,
          Stefan Hegglin,
          Giovanni Iadarola,
          Kevin Li,
          Adrian Oeftiger,
          Michael Schenk
@date:    01/10/2014
@copyright CERN
'''
from __future__ import division

from abc import ABCMeta, abstractmethod

import numpy as np

from scipy import ndimage
from scipy import interpolate
from scipy.constants import c, e

from random import sample
from functools import partial, wraps

# from ..general.decorators import memoize
from ..cobra_functions import stats as cp
from . import Printing


min_ = np.min
max_ = np.max
diff = np.diff
floor = np.floor
arange = np.arange
empty_like = np.empty_like

<<<<<<< HEAD
=======

>>>>>>> b5aefc5d
def make_int32(array):
    # return np.array(array, dtype=np.int32)
    return array.astype(np.int32)


class ModeIsUniformCharge(Exception):
    def __init__(self, message):
        self.message = message

    def __str__(self):
        return self.message


# @clean_slices needs to be attached to the track methods that change
# the longitudinal phase space. It could not be handled automatically
# inside the Particles class because e.g. the beam.z and beam.dp would
# have to be exposed as properties. This would introduce function
# overhead to a central data element and thus slow down PyHEADTAIL
# considerably.
def clean_slices(long_track_method):
    '''Adds the beam.clean_slices() to any track(beam) method of
    longitudinal elements (elements that change beam.z, the
    longitudinal position of any particles).
    '''
    @wraps(long_track_method)
    def cleaned_long_track_method(long_track_element, beam, *args, **kwargs):
        res = long_track_method(long_track_element, beam, *args, **kwargs)
        beam.clean_slices()
        return res
    return cleaned_long_track_method


class SliceSet(Printing):
    '''Defines a set of longitudinal slices. It's a blueprint or photo of a beam's
    longitudinal profile. It knows where the slices are located, how many and
    which particles there are in which slice. All its attributes refer to the
    state of the beam at creation time of the SliceSet. Hence, it must never be
    updated with new distributions, rather, a new SliceSet needs to be created.
    '''

    def __init__(self, z_bins, slice_index_of_particle, mode,
                 n_macroparticles_per_slice=None,
                 beam_parameters={}):
        '''Is intended to be created by the Slicer factory method.  A SliceSet is given
        a set of intervals defining the slicing region and the histogram over
        the thereby defined slices.
<<<<<<< HEAD

        beam_parameters is a dictionary containing certain beam parameters to be
        recorded with this SliceSet.  (e.g. beta being saved via
        beam_parameters['beta'] = beam.beta)
=======

        beam_parameters is a dictionary containing certain beam parameters to
        be recorded with this SliceSet.  (e.g. beta being saved via
        beam_parameters['beta'] = beam.beta)

>>>>>>> b5aefc5d
        '''

        '''The age of a slice set since its creation - this is used by multi-turn wakes
        which actually store slice sets and keep them alive for several turns.
<<<<<<< HEAD
        '''
        self.age = 0

        '''Array of z values of each bin, goes from the left bin edge
        of the first bin to the right bin edge of the last bin.
=======

        '''
        self.age = 0

        '''Array of z values of each bin, goes from the left bin edge of the first bin
        to the right bin edge of the last bin.

>>>>>>> b5aefc5d
        '''
        self.z_bins = z_bins

        '''Array of slice indices for each particle, positions (indices) are the same
        as in beam.z .

        '''
        self.slice_index_of_particle = slice_index_of_particle

        '''How is the slicing done? For the moment it is either 'uniform_charge' or
        'uniform_bin'.

        '''
        self.mode = mode

        '''Numpy array containing the number of macroparticles in each slice.

        '''
        self._n_macroparticles_per_slice = n_macroparticles_per_slice

        for p_name, p_value in beam_parameters.iteritems():
            if hasattr(self, p_name):
                raise ValueError('SliceSet.' + p_name + ' already exists!' +
                                 'Do not overwrite existing SliceSet ' +
                                 'attributes via the beam_parameters ' +
                                 'keyword entries! ')
            setattr(self, p_name, p_value)

    @property
    def z_cut_head(self):
        return self.z_bins[-1]

    @property
    def z_cut_tail(self):
        return self.z_bins[0]

    @property
    def z_centers(self):
        return self.z_bins[:-1] + 0.5 * (self.z_bins[1:] - self.z_bins[:-1])

    @property
    def n_slices(self):
        return len(self.z_bins) - 1

    @property
    def smoothing_sigma(self):
        return 0.02 * self.n_slices

    @property
    def slice_widths(self):
        '''Array of the widths of the slices.'''
        return diff(self.z_bins)

    @property
    def slice_positions(self):
        '''Position of the respective slice start within the array
        self.particle_indices_by_slice .
        '''
        slice_positions_ = np.zeros(self.n_slices + 1, dtype=np.int32)
        slice_positions_[1:] = (
                np.cumsum(self.n_macroparticles_per_slice).astype(np.int32))
        return slice_positions_

    @property
    def n_macroparticles_per_slice(self):
        '''Slice distribution, i.e. number of macroparticles in each
        slice.
        '''
        if self._n_macroparticles_per_slice is None:
            self._n_macroparticles_per_slice = np.zeros(
                self.n_slices, dtype=np.int32)
            cp.count_macroparticles_per_slice(self.slice_index_of_particle,
                                              self.particles_within_cuts,
                                              self._n_macroparticles_per_slice)
        return self._n_macroparticles_per_slice

    @property
    def charge_per_slice(self):
        '''Array of slice charges, i.e. summing up all the
        particle charges for each slice.
        '''
        return self.charge_per_mp * self.n_macroparticles_per_slice

    @property
    # @memoize
    def particles_within_cuts(self):
        '''All particle indices which are situated within the slicing
        region defined by [z_cut_tail, z_cut_head).'''
        particles_within_cuts_ = make_int32(np.where(
                (self.slice_index_of_particle > -1) &
                (self.slice_index_of_particle < self.n_slices)
            )[0])
        return particles_within_cuts_

    @property
    # @memoize
    def particles_outside_cuts(self):
        '''All particle indices which are situated outside the slicing
        region defined by [z_cut_tail, z_cut_head).'''
        particles_ouside_cuts_ = make_int32(np.where(np.logical_not(
                (self.slice_index_of_particle > -1) &
                (self.slice_index_of_particle < self.n_slices))
            )[0])
        return particles_ouside_cuts_

    @property
    # @memoize
    def particle_indices_by_slice(self):
        '''Array of particle indices arranged / sorted according to
        their slice affiliation.
        '''
        particle_indices_by_slice = np.zeros(len(self.particles_within_cuts),
                                             dtype=np.int32)
        cp.sort_particle_indices_by_slice(
            self.slice_index_of_particle, self.particles_within_cuts,
            self.slice_positions, particle_indices_by_slice)
        return particle_indices_by_slice

    def lambda_bins(self, sigma=None, smoothen=True):
        '''Line charge density with respect to bins along the slices.'''
        if sigma is None:
            sigma = self.smoothing_sigma
        lambda_of_bins = self.n_macroparticles_per_slice * self.charge_per_mp
        if smoothen:
            lambda_of_bins = ndimage.gaussian_filter1d(
                lambda_of_bins, sigma=sigma, mode='nearest')
        return lambda_of_bins

    def lambda_prime_bins(self, sigma=None, smoothen_before=True,
                          smoothen_after=True):
        '''Return array of length (n_slices - 1) containing
        the derivative of the line charge density \lambda
        w.r.t. the slice bins while smoothing via a Gaussian filter.
        (i.e. the smoothened derivative of the n_macroparticles array
        times the macroparticle charge.)
        '''
        if self.mode is 'uniform_charge':
            # self.warns('The line charge density derivative is zero up to ' +
            #            'numerical fluctuations w.r.t. bins because the ' +
            #            'charges have been distributed uniformly across ' +
            #            'the slices.')
            raise ModeIsUniformCharge('The derivative is zero up to ' +
                                      'numerical fluctuations because the ' +
                                      'charges have been distributed ' +
                                      'uniformly across the slices.')
        if sigma is None:
            sigma = self.smoothing_sigma
        smoothen = partial(ndimage.gaussian_filter1d,
                           sigma=sigma, mode='nearest')
        line_density = self.n_macroparticles_per_slice
        if smoothen_before:
            line_density = smoothen(line_density)
        # not compatible with uniform_charge:
        # (perhaps use gaussian_filter1d for derivative!)
        mp_density_derivative = np.gradient(line_density, self.slice_widths[0])
        if smoothen_after:
            mp_density_derivative = smoothen(mp_density_derivative)
        return mp_density_derivative * self.charge_per_mp

    def lambda_z(self, z, sigma=None, smoothen=True):
        '''Line charge density with respect to z along the slices.'''
        lambda_along_bins = (self.lambda_bins(sigma, smoothen) /
                             self.slice_widths)
        tck = interpolate.splrep(self.z_centers, lambda_along_bins, s=0)
        l_of_z = interpolate.splev(z, tck, der=0, ext=1)
        return l_of_z

    def lambda_prime_z(self, z, sigma=None, smoothen_before=True,
                       smoothen_after=True):
        '''Line charge density derivative with respect to z along
        the slices.
        '''
        lp_along_bins = self.lambda_prime_bins(
            sigma, smoothen_before, smoothen_after) / self.slice_widths
        tck = interpolate.splrep(self.z_centers, lp_along_bins, s=0)
        lp_of_z = interpolate.splev(z, tck, der=0, ext=1)
        return lp_of_z

    def particle_indices_of_slice(self, slice_index):
        '''Return an array of particle indices which are located in the
        slice defined by the given slice_index.
        '''
        pos = self.slice_positions[slice_index]
        next_pos = self.slice_positions[slice_index + 1]

        return self.particle_indices_by_slice[pos:next_pos]

    def convert_to_time(self, z):
        '''Convert longitudinal quantity from length to time units using
        the relativistic beta saved at creation time of the SliceSet.
        '''
        return z / (self.beta * c)

    def convert_to_particles(self, slice_array, empty_particles=None):
        '''Convert slice_array with entries for each slice to a
        particle array with the respective entry of each particle
        given by its slice_array value via the slice that the
        particle belongs to.
        '''
        if empty_particles == None:
            empty_particles = empty_like(self.slice_index_of_particle,
                                         dtype=np.float)
        particle_array = empty_particles
        p_id = self.particles_within_cuts
        s_id = self.slice_index_of_particle.take(p_id)
        particle_array[p_id] = slice_array.take(s_id)
        return particle_array


class Slicer(Printing):
    '''Slicer class that controls longitudinal binning of a beam.
    Factory for SliceSet objects.
    '''
    __metaclass__ = ABCMeta

    @property
    def config(self):
        return (self.mode, self.n_slices, self.n_sigma_z, self.z_cuts)
    @config.setter
    def config(self, value):
        self.mode = value[0]
        self.n_slices = value[1]
        self.n_sigma_z = value[2]
        self.z_cuts = value[3]
        if(self.z_cuts != None and self.z_cuts[0] >= self.z_cuts[1]):
            self.warns('Slicer.config: z_cut_tail >= z_cut_head,' +
                       ' this leads to negative ' +
                       'bin sizes and particle indices starting at the head')

    @abstractmethod
    def compute_sliceset_kwargs(self, beam):
        '''Return argument dictionary to create a new
        SliceSet object according to the saved configuration.
        This method defines the slicing behaviour of inheriting
        Slicer implementations.
        '''
        pass

    def slice(self, beam, *args, **kwargs):
        '''Return a SliceSet object according to the saved
        configuration. Generate it using the keywords of the
        self.compute_sliceset_kwargs(beam) method.
        Defines interface to create SliceSet instances
        (factory method).

        Arguments:
        - statistics=True attaches mean values, standard deviations
        and emittances to the SliceSet for all planes.
        - statistics=['mean_x', 'sigma_dp', 'epsn_z'] only adds the
        listed statistics values (can be used to save time).
        Valid list entries are all statistics functions of Particles.
        '''
        sliceset_kwargs = self.compute_sliceset_kwargs(beam)
        sliceset_kwargs['beam_parameters'] = (
            self.extract_beam_parameters(beam))
        sliceset = SliceSet(**sliceset_kwargs)
        if 'statistics' in kwargs:
            self.add_statistics(sliceset, beam, kwargs['statistics'])
        return sliceset

    # generalise to extract all relevant parameters automatically?
    @staticmethod
    def extract_beam_parameters(beam):
        '''Return a dictionary of beam parameters to be stored
        in a SliceSet instance. (such as beam.beta etc.)
        '''
        return dict(beta=beam.beta, gamma=beam.gamma, p0=beam.p0,
                    particlenumber_per_mp=beam.particlenumber_per_mp,
                    charge=beam.charge, charge_per_mp=beam.charge_per_mp,
                    mass=beam.mass, intensity=beam.intensity
                    )

    def get_long_cuts(self, beam):
        '''Return boundaries of slicing region,
        (z_cut_tail, z_cut_head). If they have been set at
        instantiation, self.z_cuts is returned.
        If n_sigma_z is given, a cut of
        n_sigma_z * beam.sigma_z to the left and to the right
        respectively is applied, otherwise the longitudinally first and
        last particle define the full region.
        '''
        if self.z_cuts is not None:
            return self.z_cuts
        elif self.n_sigma_z:
            z_cut_tail = beam.mean_z() - self.n_sigma_z * beam.sigma_z()
            z_cut_head = beam.mean_z() + self.n_sigma_z * beam.sigma_z()
        else:
            z_cut_tail = min_(beam.z)
            z_cut_head = max_(beam.z)
            z_cut_head += abs(z_cut_head) * 1e-15
        return z_cut_tail, z_cut_head

    def __hash__(self):
        '''Identifies different instantiations of Slicer objects via
        their configuration (instead of their instance ID).
        '''
        return hash(self.config)

    def __eq__(self, other):
        return self.config == other.config

    def __ne__(self, other):
        return not self.__eq__(other)

    # for notifying users of previous versions to use the right new methods
    def update_slices(self, beam):
        '''non-existent anymore!'''
        raise RuntimeError('update_slices(beam) no longer exists. ' +
                           'Instead, remove all previously recorded SliceSet' +
                           'objects in the beam via beam.clean_slices() ' +
                           'when the longitudinal state of the beam is ' +
                           'changed. Concretely: replace ' +
                           'slices.update_slices(beam) by ' +
                           'beam.clean_slices().' +
                           'The SliceSet objects should be ' +
                           'retrieved via beam.get_slices(Slicer) *only*. ' +
                           'In this way the beam can memorize previously ' +
                           'created slice snapshots. This minimises ' +
                           'computation time.')

    def add_statistics(self, sliceset, beam, statistics):
        '''Calculate all the statistics quantities (strings) that are
        named in the list 'statistics' and add a corresponding
        attribute to the SliceSet instance. The nomenclature must be
        followed. The following names are possible:
            mean_x, mean_y, mean_z, mean_xp, mean_yp, mean_dp, sigma_x,
            sigma_y, sigma_z, sigma_dp, epsn_x, epsn_y, epsn_z.

        statistics=True adds all at once.
        '''
        if statistics is True:
            statistics = ['mean_x', 'mean_y', 'mean_z',
                          'mean_xp', 'mean_yp', 'mean_dp',
                          'sigma_x', 'sigma_y', 'sigma_z', 'sigma_dp',
                          'epsn_x', 'epsn_y', 'epsn_z',
                          'eff_epsn_x', 'eff_epsn_y']
        for stat in statistics:
            if not hasattr(sliceset, stat):
                stat_caller = getattr(self, '_' + stat)
                values = stat_caller(sliceset, beam)
                setattr(sliceset, stat, values)

    def _mean_x(self, sliceset, beam):
        return self._mean(sliceset, beam.x)

    def _mean_xp(self, sliceset, beam):
        return self._mean(sliceset, beam.xp)

    def _mean_y(self, sliceset, beam):
        return self._mean(sliceset, beam.y)

    def _mean_yp(self, sliceset, beam):
        return self._mean(sliceset, beam.yp)

    def _mean_z(self, sliceset, beam):
        return self._mean(sliceset, beam.z)

    def _mean_dp(self, sliceset, beam):
        return self._mean(sliceset, beam.dp)

    def _sigma_x(self, sliceset, beam):
        return self._sigma(sliceset, beam.x)

    def _sigma_y(self, sliceset, beam):
        return self._sigma(sliceset, beam.y)

    def _sigma_z(self, sliceset, beam):
        return self._sigma(sliceset, beam.z)

    def _sigma_dp(self, sliceset, beam):
        return self._sigma(sliceset, beam.dp)

    def _epsn_x(self, sliceset, beam):
        # dp will always be present in a sliced beam
        return self._epsn(sliceset, beam.x, beam.xp, beam.dp) * beam.betagamma

    def _eff_epsn_x(self, sliceset, beam):
        return self._epsn(sliceset, beam.x, beam.xp, None) * beam.betagamma

    def _epsn_y(self, sliceset, beam):
        return self._epsn(sliceset, beam.y, beam.yp, beam.dp) * beam.betagamma

    def _eff_epsn_y(self, sliceset, beam):
        return self._epsn(sliceset, beam.y, beam.yp, None) * beam.betagamma

    def _epsn_z(self, sliceset, beam):
        # Always use the effective emittance --> pass None as second dp param
        return (4. * np.pi * self._epsn(sliceset, beam.z, beam.dp, None) *
                beam.p0 / e)

    # Statistics helper functions.
    def _mean(self, sliceset, u):
        mean_u = np.zeros(sliceset.n_slices)
        cp.mean_per_slice(sliceset.slice_index_of_particle,
                          sliceset.particles_within_cuts,
                          sliceset.n_macroparticles_per_slice,
                          u, mean_u)
        return mean_u

    def _sigma(self, sliceset, u):
        sigma_u = np.zeros(sliceset.n_slices)
        cp.std_per_slice(sliceset.slice_index_of_particle,
                         sliceset.particles_within_cuts,
                         sliceset.n_macroparticles_per_slice,
                         u, sigma_u)
        return sigma_u

    def _epsn(self, sliceset, u, up, dp):
        epsn_u = np.zeros(sliceset.n_slices)
        cp.emittance_per_slice(sliceset.slice_index_of_particle,
                               sliceset.particles_within_cuts,
                               sliceset.n_macroparticles_per_slice,
                               u, up, dp, epsn_u)
        return epsn_u


class UniformBinSlicer(Slicer):
    '''Slices with respect to uniform bins along the slicing region.'''

    def __init__(self, n_slices, n_sigma_z=None, z_cuts=None,
                 z_sample_points=None, *args, **kwargs):
        '''
        Return a UniformBinSlicer object. Set and store the
        corresponding slicing configuration in self.config.
        Note that either n_sigma_z or z_cuts and/or z_sampling_point
        can be set. If both are given, a ValueError will be raised.
        '''
        if n_sigma_z and (z_cuts or z_sample_points):
            raise ValueError("Argument n_sigma_z is incompatible with" +
                             " either of z_cuts or z_sampling_points." +
                             " Choose either n_sigma_z or a combination" +
                             " of z_cuts and z_sampling_points.")
        mode = 'uniform_bin'
        if z_sample_points is not None:
            self.warns("n_slices will be overridden to match given" +
                       " combination of z_cuts and z_sampling_points.")
            n_slices, z_cuts = self._get_slicing_from_z_sample_points(
                z_sample_points, z_cuts)
        self.config = (mode, n_slices, n_sigma_z, z_cuts)

    def _get_slicing_from_z_sample_points(self, z_sample_points, z_cuts=None):
        '''
        Alternative slicing function for UniformBinSlicer. The function
        takes a given array of sampling points and ensures that the
        slice centers lie at those sampling points. If z_cuts is
        given and is beyond the sampling points, it furthermore extends
        the given sampling points at the same sampling frequency to
        include the range given by z_cuts. Very useful if one wants
        to ensure that certain points or regions of a wakefield are
        included or correctl sampled.
        '''
        dz = np.diff(z_sample_points)[0]
        if not np.allclose(np.diff(z_sample_points)-dz, 1e-15):
            raise TypeError("Irregular sampling of wakes incompatible with" +
                            " UniformBinSlicer. Check the sampling points.")

        # Get edges
        n_slices = len(z_sample_points)
        aa, bb = z_sample_points[0]-dz/2., z_sample_points[-1]+dz/2.

        # Extend/compress edges
        if z_cuts:
            if z_cuts[0] < aa:
                while z_cuts[0] < aa:
                    aa -= dz
                    n_slices += 1
            elif z_cuts[0] > aa:
                while z_cuts[0] > aa:
                    aa += dz
                    n_slices -= 1

            if z_cuts[1] < bb:
                while z_cuts[1] < bb:
                    bb -= dz
                    n_slices -= 1
            elif z_cuts[1] > bb:
                while z_cuts[1] > bb:
                    bb += dz
                    n_slices += 1
        z_cuts = (aa, bb)

        return n_slices, z_cuts

    def compute_sliceset_kwargs(self, beam):
        '''Return argument dictionary to create a new SliceSet
        according to the saved configuration for
        uniformly binned SliceSet objects.
        '''
        z_cut_tail, z_cut_head = self.get_long_cuts(beam)
        slice_width = (z_cut_head - z_cut_tail) / float(self.n_slices)

        z_bins = arange(z_cut_tail, z_cut_head + 1e-7*slice_width,
                        slice_width, dtype=np.float64)
        slice_index_of_particle = make_int32(floor(
                (beam.z - z_cut_tail) / slice_width
            ))

        return dict(z_bins=z_bins,
                    slice_index_of_particle=slice_index_of_particle,
                    mode='uniform_bin')


class UniformChargeSlicer(Slicer):
    '''Slices with respect to uniform charge for each bin along the
    slicing region.
    '''

    def __init__(self, n_slices, n_sigma_z=None, z_cuts=None, *args, **kwargs):
        '''
        Return a UniformChargeSlicer object. Set and store the
        corresponding slicing configuration in self.config .
        Note that either n_sigma_z or z_cuts can be set. If both are
        given, a ValueError will be raised.
        '''
        if n_sigma_z and z_cuts:
            raise ValueError("Both arguments n_sigma_z and z_cuts are" +
                             " given while only one is accepted!")
        mode = 'uniform_charge'
        self.config = (mode, n_slices, n_sigma_z, z_cuts)

    def compute_sliceset_kwargs(self, beam):
        '''Return argument dictionary to create a new SliceSet
        according to the saved configuration for a uniform charge
        distribution along the bins.
        '''
        z_cut_tail, z_cut_head = self.get_long_cuts(beam)
        n_part = len(beam.z)

        # Sort particles according to z
        id_new = np.argsort(beam.z)
        id_old = np.arange(n_part).take(id_new)
        z_sorted = beam.z.take(id_new)

        n_cut_tail = np.searchsorted(z_sorted, z_cut_tail)
        n_cut_head = n_part - np.searchsorted(z_sorted, z_cut_head)

        # 1. n_part_per_slice - distribute macroparticles uniformly along
        # slices. Must be integer. Distribute remaining particles randomly
        # among slices with indices 'rand_slice_i'.
        n_part_within_cuts = n_part - n_cut_tail - n_cut_head
        rand_slice_i = sample(range(self.n_slices),
                              n_part_within_cuts % self.n_slices)

        n_part_per_slice = ((n_part_within_cuts // self.n_slices) *
                            np.ones(self.n_slices, dtype=np.int32))
        n_part_per_slice[rand_slice_i] += 1

        # 2. z-bins
        # Get indices of the particles defining the bin edges
        n_macroparticles_all = np.hstack(
            (n_cut_tail, n_part_per_slice, n_cut_head))
        first_indices = np.cumsum(n_macroparticles_all, dtype=np.int32)[:-1]

        z_bins = np.empty(self.n_slices + 1)
        z_bins[1:-1] = ((z_sorted[first_indices[1:-1]-1] +
                         z_sorted[first_indices[1:-1]]) / 2)
        z_bins[0], z_bins[-1] = z_cut_tail, z_cut_head

        slice_index_of_particle_sorted = -np.ones(n_part, dtype=np.int32)
        for i in xrange(self.n_slices):
            start, end = first_indices[i], first_indices[i+1]
            slice_index_of_particle_sorted[start:end] = i

        # Sort back, including vector 'slice_index_of_particle'.
        slice_index_of_particle = np.empty(n_part, dtype=np.int32)
        np.put(slice_index_of_particle, id_old, slice_index_of_particle_sorted)

        return dict(z_bins=z_bins,
                    slice_index_of_particle=slice_index_of_particle,
                    mode='uniform_charge',
                    n_macroparticles_per_slice=n_part_per_slice)<|MERGE_RESOLUTION|>--- conflicted
+++ resolved
@@ -33,10 +33,7 @@
 arange = np.arange
 empty_like = np.empty_like
 
-<<<<<<< HEAD
-=======
-
->>>>>>> b5aefc5d
+
 def make_int32(array):
     # return np.array(array, dtype=np.int32)
     return array.astype(np.int32)
@@ -83,29 +80,15 @@
         '''Is intended to be created by the Slicer factory method.  A SliceSet is given
         a set of intervals defining the slicing region and the histogram over
         the thereby defined slices.
-<<<<<<< HEAD
-
-        beam_parameters is a dictionary containing certain beam parameters to be
-        recorded with this SliceSet.  (e.g. beta being saved via
-        beam_parameters['beta'] = beam.beta)
-=======
 
         beam_parameters is a dictionary containing certain beam parameters to
         be recorded with this SliceSet.  (e.g. beta being saved via
         beam_parameters['beta'] = beam.beta)
 
->>>>>>> b5aefc5d
         '''
 
         '''The age of a slice set since its creation - this is used by multi-turn wakes
         which actually store slice sets and keep them alive for several turns.
-<<<<<<< HEAD
-        '''
-        self.age = 0
-
-        '''Array of z values of each bin, goes from the left bin edge
-        of the first bin to the right bin edge of the last bin.
-=======
 
         '''
         self.age = 0
@@ -113,7 +96,6 @@
         '''Array of z values of each bin, goes from the left bin edge of the first bin
         to the right bin edge of the last bin.
 
->>>>>>> b5aefc5d
         '''
         self.z_bins = z_bins
 
