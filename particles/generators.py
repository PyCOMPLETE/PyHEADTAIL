--- conflicted
+++ resolved
@@ -11,50 +11,9 @@
 
 from . import Printing
 from particles import Particles
-<<<<<<< HEAD
-from scipy.optimize import brentq, newton
-# from ..trackers.rf_bucket import RFBucket
-
-=======
->>>>>>> b5aefc5d
 from ..cobra_functions.pdf_integrators_2d import quad2d
 
 
-<<<<<<< HEAD
-from functools import partial
-from scipy.constants import e, c
-
-
-def generate_Gaussian6DTwiss(macroparticlenumber, intensity, charge, mass,
-                             circumference, gamma,
-                             alpha_x, alpha_y, beta_x, beta_y, beta_z,
-                             epsn_x, epsn_y, epsn_z,
-                             dispersion_x=None, dispersion_y=None):
-    """ Convenience wrapper which generates a 6D gaussian phase space
-    with the specified parameters
-    Args:
-        the usual suspects
-    Returns: A particle instance with the phase space matched to the arguments
-    """
-    beta = np.sqrt(1.-gamma**(-2))
-    p0 = np.sqrt(gamma**2 - 1) * mass * c
-    eps_geo_x = epsn_x/(beta*gamma)
-    eps_geo_y = epsn_y/(beta*gamma)
-    eps_geo_z = epsn_z * e / (4. * np.pi * p0)
-    # a bit of a hack: epsn_z is a parameter even though the ParticleGenerator
-    # does not have such a parameter. This is kept for backwards compatiblity.
-    # Therefore, some fake eta, Qs parameters are invented s.t.
-    # beta_z = |eta| * circumference / (2 * pi * Qs)
-    # holds (circumference is fixed). Does not have any side effects.
-    Qs = 1./(2 * np.pi)
-    eta = beta_z / circumference
-    return ParticleGenerator(
-        macroparticlenumber, intensity, charge, mass, circumference, gamma,
-        gaussian2D(eps_geo_x), alpha_x, beta_x, dispersion_x,
-        gaussian2D(eps_geo_y), alpha_y, beta_y, dispersion_y,
-        gaussian2D(eps_geo_z), Qs, eta
-        ).generate()
-=======
 # def generate_Gaussian6DTwiss(macroparticlenumber, intensity, charge, mass,
 #                              circumference, gamma,
 #                              alpha_x, alpha_y, beta_x, beta_y, beta_z,
@@ -84,7 +43,6 @@
 #         gaussian2D(eps_geo_y), alpha_y, beta_y, dispersion_y,
 #         gaussian2D(eps_geo_z), Qs, eta
 #         ).generate()
->>>>>>> b5aefc5d
 
 
 def transverse_linear_matcher(alpha, beta, dispersion=None):
@@ -281,23 +239,15 @@
 
         # bind the matching methods with the correct parameters
         if Qs is not None and eta is not None:  # match longitudinally iff
-<<<<<<< HEAD
-            self.linear_matcher_z = longitudinal_linear_matcher(
-                Qs, eta, circumference)
-=======
             self.linear_matcher_z = longitudinal_linear_matcher(Qs, eta,
                                                                 circumference)
->>>>>>> b5aefc5d
         else:
             self.linear_matcher_z = None
         self.linear_matcher_x = transverse_linear_matcher(alpha_x, beta_x, D_x)
         self.linear_matcher_y = transverse_linear_matcher(alpha_y, beta_y, D_y)
 
-<<<<<<< HEAD
-=======
         self.kwargs = kwargs
 
->>>>>>> b5aefc5d
     def generate(self):
         ''' Returns a particle  object with the parameters specified
         in the constructor of the Generator object
@@ -622,9 +572,8 @@
                 s[masked_out], u[masked_out], v[masked_out]
             )
             if self.verbose_regeneration:
-                self.prints(
-                    'Thou shalt not give up! :-) '
-                    'Regenerating {0} macro-particles...'.format(n_gen))
+                self.prints('Thou shalt not give up! :-) '
+                            'Regenerating {0} macro-particles...'.format(n_gen))
 
         return u, v, self.psi, self.linedensity
 
