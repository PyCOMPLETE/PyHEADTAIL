--- conflicted
+++ resolved
@@ -260,7 +260,6 @@
     sigma12 = sigma12.get()
     return np.sqrt(sigma11.get() * sigma22.get() - sigma12 * sigma12)
 
-<<<<<<< HEAD
 def emittance_getasync(u, up, dp):
     '''
     Compute the emittance of GPU arrays. Test with streams. Not faster than
@@ -333,12 +332,9 @@
         sigma11 = cov_u2
         sigma12 = cov_u_up
         sigma22 = cov_up2
-    return pycuda.cumath.sqrt(
-        (1./(n*n+n))*(sigma11 * sigma22 - sigma12*sigma12))
-
-
-=======
->>>>>>> 58ec2793
+    return pycuda.cumath.sqrt((1./(n*n+n))*(sigma11 * sigma22 - sigma12*sigma12))
+
+
 def emittance(u, up, dp, stream=None):
     '''
     Compute the emittance of GPU arrays. Check the algorithm above for
@@ -378,7 +374,6 @@
         _emitt_nodisp(out, cov_u2, cov_u_up, cov_up2, np.float64(n), stream=stream)
     return out
 
-<<<<<<< HEAD
 # spawn multiple streams for each direction/mean/...
 # is not faster than above, since the mean() functions use up all the kernels!
 def emittance_multistream(u, up, dp, stream=None):
@@ -403,9 +398,7 @@
     tmp_up = sub_scalar(up, mean_up, stream=streams[1])
     streams[0].synchronize()
     streams[1].synchronize()
-    # specify out to reuse memory, the stream implicitly serializes
-    # everything s.t. nothing bad happens... :
-    tmp_space = _multiply(tmp_u, tmp_up, out=tmp_space, stream=stream)
+    tmp_space = _multiply(tmp_u, tmp_up, out=tmp_space, stream=stream) #specify out to reuse memory, the stream implicitly serializes everything s.t. nothing bad happens...
     cov_u_up = pycuda.gpuarray.sum(tmp_space, stream=stream)
     tmp_space = _multiply(tmp_up, tmp_up, out=tmp_space, stream=stream)
     cov_up2 = pycuda.gpuarray.sum(tmp_space, stream=stream)
@@ -426,8 +419,6 @@
         #em = _emittance_no_dispersion(n, cov_u2, cov_u_up, cov_up2, out=out,stream=stream)
         _emitt_nodisp(out, cov_u2, cov_u_up, cov_up2, np.float64(n), stream=stream)
     return out
-=======
->>>>>>> 58ec2793
 
 #@profile
 def argsort(to_sort):
