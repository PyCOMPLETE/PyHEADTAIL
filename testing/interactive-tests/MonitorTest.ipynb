--- conflicted
+++ resolved
@@ -1,200 +1,4 @@
 {
-<<<<<<< HEAD
- "metadata": {
-  "name": "",
-  "signature": "sha256:49ac3fdb292d532013f01a15c4e9031c027efd66b96d34fbbd73e4792111ccc5"
- },
- "nbformat": 3,
- "nbformat_minor": 0,
- "worksheets": [
-  {
-   "cells": [
-    {
-     "cell_type": "code",
-     "collapsed": false,
-     "input": [
-      "import sys\n",
-      "sys.path.append(\"../../../PyHEADTAIL/\")"
-     ],
-     "language": "python",
-     "metadata": {},
-     "outputs": [],
-     "prompt_number": 1
-    },
-    {
-     "cell_type": "code",
-     "collapsed": false,
-     "input": [
-      "import numpy as np\n",
-      "from scipy.constants import m_p, c, e\n",
-      "import matplotlib.pyplot as plt\n",
-      "import h5py as hp\n",
-      "\n",
-      "from PyHEADTAIL.trackers.transverse_tracking import TransverseMap\n",
-      "from PyHEADTAIL.monitors.monitors import BunchMonitor, SliceMonitor, ParticleMonitor, CellMonitor\n",
-      "from PyHEADTAIL.particles.particles import Particles\n",
-      "import PyHEADTAIL.particles.generators as generators\n",
-      "from PyHEADTAIL.particles.slicing import UniformBinSlicer"
-     ],
-     "language": "python",
-     "metadata": {},
-     "outputs": [
-      {
-       "output_type": "stream",
-       "stream": "stdout",
-       "text": [
-        "PyHEADTAIL v1.2.0-90-gb2518e2f07-dirty\n",
-        "\n",
-        "\n"
-       ]
-      }
-     ],
-     "prompt_number": 2
-    },
-    {
-     "cell_type": "code",
-     "collapsed": false,
-     "input": [
-      "# HELPERS\n",
-      "def read_all_data(bfile, sfile, pfile):\n",
-      "    bunchdata = hp.File(bfile + '.h5')\n",
-      "    slicedata = hp.File(sfile + '.h5')\n",
-      "    particledata = hp.File(pfile + '.h5part')\n",
-      "\n",
-      "    # Bunchdata\n",
-      "    bdata = bunchdata['Bunch']\n",
-      "    \n",
-      "    n_turns = len(bdata['mean_x'])\n",
-      "    _ = np.empty(n_turns)\n",
-      "    for key in bdata.keys():\n",
-      "        _[:] = bdata[key][:]\n",
-      "    \n",
-      "    # Slicedata\n",
-      "    sdata = slicedata['Slices']\n",
-      "    sbdata = slicedata['Bunch']\n",
-      "    \n",
-      "    n_turns = len(sbdata['mean_x'])\n",
-      "    _ = np.empty(n_turns)\n",
-      "    for key in sbdata.keys():\n",
-      "        _[:] = sbdata[key][:]\n",
-      "    \n",
-      "    n_slices, n_turns = sdata['mean_x'].shape\n",
-      "    _ = np.empty((n_slices, n_turns))\n",
-      "    for key in sdata.keys():\n",
-      "        _[:,:] = sdata[key][:,:]\n",
-      "\n",
-      "    # Particledata\n",
-      "    pdata = particledata['Step#0']\n",
-      "    n_particles = len(pdata['x'])\n",
-      "    n_steps = len(particledata.keys())\n",
-      "    _ = np.empty(n_particles)\n",
-      "    \n",
-      "    for i in xrange(n_steps):\n",
-      "        step = 'Step#%d' % i\n",
-      "        for key in particledata[step].keys():\n",
-      "            _[:] = particledata[step][key][:]\n",
-      "    \n",
-      "    bunchdata.close()\n",
-      "    slicedata.close()\n",
-      "    particledata.close()\n",
-      "\n",
-      "def read_n_plot_data(bfile, sfile, pfile):\n",
-      "    bunchdata = hp.File(bfile + '.h5')\n",
-      "    slicedata = hp.File(sfile + '.h5')\n",
-      "    particledata = hp.File(pfile + '.h5part')\n",
-      "\n",
-      "    fig = plt.figure(figsize=(16, 16))\n",
-      "    ax1 = fig.add_subplot(311)\n",
-      "    ax2 = fig.add_subplot(312)\n",
-      "    ax3 = fig.add_subplot(313)\n",
-      "\n",
-      "    ax1.plot(bunchdata['Bunch']['mean_x'][:])\n",
-      "    ax2.plot(slicedata['Slices']['mean_x'][:,:])\n",
-      "    ax3.plot(particledata['Step#0']['x'][:])\n",
-      "    #ax2.plot(slicedata[])\n",
-      "    \n",
-      "    plt.show()\n",
-      "    \n",
-      "    bunchdata.close()\n",
-      "    slicedata.close()\n",
-      "    particledata.close()\n",
-      "\n",
-      "def generate_bunch(n_macroparticles, alpha_x, alpha_y, beta_x, beta_y, alpha_0):\n",
-      "    bunch = generators.Gaussian6DTwiss(\n",
-      "        macroparticlenumber=n_macroparticles, intensity=intensity, charge=e,\n",
-      "        gamma=gamma, mass=m_p, circumference=C,\n",
-      "        alpha_x=alpha_x, beta_x=beta_x, epsn_x=epsn_x,\n",
-      "        alpha_y=alpha_y, beta_y=beta_y, epsn_y=epsn_y,\n",
-      "        beta_z=beta_z, epsn_z=epsn_z).generate()\n",
-      "    print bunch.sigma_z()\n",
-      "    \n",
-      "    \n",
-      "    #bunch = generators.Gaussian6DTwiss(\n",
-      "    #n_particles, intensity, e, m_p, circumference, gamma,\n",
-      "    #inj_alpha_x, inj_beta_x, epsn_x,\n",
-      "    #inj_alpha_y, inj_beta_y, epsn_y, beta_z, epsn_z\n",
-      "    #).generate()\n",
-      "    \n",
-      "    \n",
-      "    \n",
-      "    return bunch"
-     ],
-     "language": "python",
-     "metadata": {},
-     "outputs": [],
-     "prompt_number": 3
-    },
-    {
-     "cell_type": "code",
-     "collapsed": false,
-     "input": [
-      "# Basic parameters.\n",
-      "n_turns = 500\n",
-      "n_segments = 5\n",
-      "n_macroparticles = 500\n",
-      "\n",
-      "Q_x = 64.28\n",
-      "Q_y = 59.31\n",
-      "Q_s = 0.0020443\n",
-      "\n",
-      "C = 26658.883\n",
-      "R = C / (2.*np.pi)\n",
-      "\n",
-      "alpha_x_inj = 0.\n",
-      "alpha_y_inj = 0.\n",
-      "beta_x_inj = 66.0064\n",
-      "beta_y_inj = 71.5376\n",
-      "alpha_0 = 0.0003225\n",
-      "\n",
-      "intensity = 1.05e11\n",
-      "sigma_z = 0.059958\n",
-      "gamma = 3730.26\n",
-      "eta = alpha_0 - 1. / gamma**2\n",
-      "gamma_t = 1. / np.sqrt(alpha_0)\n",
-      "p0 = np.sqrt(gamma**2 - 1) * m_p * c\n",
-      "\n",
-      "beta_z = eta * R / Q_s\n",
-      "\n",
-      "epsn_x = 3.75e-6 # [m rad]\n",
-      "epsn_y = 3.75e-6 # [m rad]\n",
-      "epsn_z = 4 * np.pi * sigma_z**2 * p0 / (beta_z * e)"
-     ],
-     "language": "python",
-     "metadata": {},
-     "outputs": [],
-     "prompt_number": 4
-    },
-    {
-     "cell_type": "markdown",
-     "metadata": {},
-     "source": [
-      "Things tested:\n",
-      "  - Instantiation of the three monitors BunchMonitor, SliceMonitor, ParticleMonitor.\n",
-      "  - dump(beam) method for all the three.\n",
-      "  - read data from file. Plot example data from Bunch-, Slice- and Particle-Monitors.\n",
-      "  - SliceMonitor: does it handle/request slice_sets correctly?\n",
-      "  - Buffers are on for Bunch- and SliceMonitors.\n",
-=======
  "cells": [
   {
    "cell_type": "code",
@@ -221,172 +25,9 @@
      "output_type": "stream",
      "text": [
       "PyHEADTAIL v1.6.0-1-gb6824eb4bd-dirty\n",
->>>>>>> 6b83e7e8
       "\n",
       "\n"
      ]
-<<<<<<< HEAD
-    },
-    {
-     "cell_type": "code",
-     "collapsed": false,
-     "input": [
-      "# Parameters for transverse map.\n",
-      "s = np.arange(0, n_segments + 1) * C / n_segments\n",
-      "\n",
-      "alpha_x = alpha_x_inj * np.ones(n_segments)\n",
-      "beta_x = beta_x_inj * np.ones(n_segments)\n",
-      "D_x = np.zeros(n_segments)\n",
-      "\n",
-      "alpha_y = alpha_y_inj * np.ones(n_segments)\n",
-      "beta_y = beta_y_inj * np.ones(n_segments)\n",
-      "D_y = np.zeros(n_segments)"
-     ],
-     "language": "python",
-     "metadata": {},
-     "outputs": [],
-     "prompt_number": 5
-    },
-    {
-     "cell_type": "code",
-     "collapsed": false,
-     "input": [
-      "# Instantiate BunchMonitor, SliceMonitor and ParticleMonitor and dump data to file.\n",
-      "bunch = generate_bunch(\n",
-      "    n_macroparticles, alpha_x_inj, alpha_y_inj, beta_x_inj, beta_y_inj,\n",
-      "    alpha_0)\n",
-      "\n",
-      "trans_map = TransverseMap(\n",
-      "    C, s, alpha_x, beta_x, D_x, alpha_y, beta_y, D_y, Q_x, Q_y)\n",
-      "\n",
-      "# Slicer config for SliceMonitor.\n",
-      "unibin_slicer = UniformBinSlicer(n_slices=10, n_sigma_z=None, z_cuts=None)\n",
-      "\n",
-      "# Monitors\n",
-      "bunch_filename = 'bunch_mon'\n",
-      "slice_filename = 'slice_mon'\n",
-      "particle_filename = 'particle_mon'\n",
-      "\n",
-      "bunch_monitor = BunchMonitor(filename=bunch_filename, n_steps=n_turns, parameters_dict={'Q_x': Q_x}, \n",
-      "                             write_buffer_every=20)\n",
-      "slice_monitor = SliceMonitor(\n",
-      "    filename=slice_filename, n_steps=n_turns, slicer=unibin_slicer, parameters_dict={'Q_x': Q_x},\n",
-      "    write_buffer_every=20)\n",
-      "particle_monitor = ParticleMonitor(filename=particle_filename, stride=10, parameters_dict={'Q_x': Q_x})\n",
-      "\n",
-      "arrays_dict = {}\n",
-      "map_ = trans_map\n",
-      "for i in xrange(n_turns):\n",
-      "    for m_ in map_:\n",
-      "        m_.track(bunch)\n",
-      "    bunch_monitor.dump(bunch)\n",
-      "    slice_monitor.dump(bunch)\n",
-      "    \n",
-      "    slice_set_pmon = bunch.get_slices(unibin_slicer)\n",
-      "    arrays_dict.update({'slidx': slice_set_pmon.slice_index_of_particle, 'zz': bunch.z})\n",
-      "    particle_monitor.dump(bunch, arrays_dict)\n",
-      "\n",
-      "read_all_data(bunch_filename, slice_filename, particle_filename)\n",
-      "read_n_plot_data(bunch_filename, slice_filename, particle_filename)"
-     ],
-     "language": "python",
-     "metadata": {},
-     "outputs": [
-      {
-       "output_type": "stream",
-       "stream": "stdout",
-       "text": [
-        "0.0605936248658\n"
-       ]
-      }
-     ],
-     "prompt_number": 6
-    },
-    {
-     "cell_type": "code",
-     "collapsed": false,
-     "input": [
-      "# Cell monitor test\n",
-      "n_macroparticles = 100000\n",
-      "n_turns = 20\n",
-      "bunch = generate_bunch(\n",
-      "    n_macroparticles, alpha_x_inj, alpha_y_inj, beta_x_inj, beta_y_inj,\n",
-      "    alpha_0)\n",
-      "\n",
-      "trans_map = TransverseMap(\n",
-      "    C, s, alpha_x, beta_x, D_x, alpha_y, beta_y, D_y, Q_x, Q_y)\n",
-      "\n",
-      "cell_mon_filename = 'cell_mon'\n",
-      "n_sigma_radial = 2.\n",
-      "n_azimuthal_slices = 20\n",
-      "n_radial_slices = 15\n",
-      "radial_cut = n_sigma_radial*np.sqrt(2)*sigma_z\n",
-      "\n",
-      "cell_monitor = CellMonitor(\n",
-      "    cell_mon_filename, n_turns, n_azimuthal_slices, n_radial_slices,\n",
-      "    radial_cut, beta_z, write_buffer_every=5, buffer_size=6)\n",
-      "\n",
-      "map_ = trans_map\n",
-      "for i in xrange(n_turns):\n",
-      "    for m_ in map_:\n",
-      "        m_.track(bunch)\n",
-      "    cell_monitor.dump(bunch)"
-     ],
-     "language": "python",
-     "metadata": {},
-     "outputs": [
-      {
-       "output_type": "stream",
-       "stream": "stdout",
-       "text": [
-        "0.0601087170949\n"
-       ]
-      }
-     ],
-     "prompt_number": 10
-    },
-    {
-     "cell_type": "code",
-     "collapsed": false,
-     "input": [
-      "cm = hp.File('cell_mon.h5')\n",
-      "mean_z = cm['Cells']['mean_z']\n",
-      "mean_dp = cm['Cells']['mean_dp']\n",
-      "plt.plot(mean_z[:,:,13], mean_dp[:,:,13], 'or')\n",
-      "plt.show()"
-     ],
-     "language": "python",
-     "metadata": {},
-     "outputs": [],
-     "prompt_number": 8
-    },
-    {
-     "cell_type": "code",
-     "collapsed": false,
-     "input": [
-      "import os\n",
-      "os.remove(bunch_filename + '.h5')\n",
-      "os.remove(slice_filename + '.h5')\n",
-      "os.remove(particle_filename + '.h5part')\n",
-      "os.remove(cell_mon_filename + '.h5')"
-     ],
-     "language": "python",
-     "metadata": {},
-     "outputs": [
-      {
-       "ename": "OSError",
-       "evalue": "[Errno 2] No such file or directory: 'bunch_mon.h5'",
-       "output_type": "pyerr",
-       "traceback": [
-        "\u001b[1;31m---------------------------------------------------------------------------\u001b[0m\n\u001b[1;31mOSError\u001b[0m                                   Traceback (most recent call last)",
-        "\u001b[1;32m<ipython-input-11-fc7f83aa1bed>\u001b[0m in \u001b[0;36m<module>\u001b[1;34m()\u001b[0m\n\u001b[0;32m      1\u001b[0m \u001b[1;32mimport\u001b[0m \u001b[0mos\u001b[0m\u001b[1;33m\u001b[0m\u001b[0m\n\u001b[1;32m----> 2\u001b[1;33m \u001b[0mos\u001b[0m\u001b[1;33m.\u001b[0m\u001b[0mremove\u001b[0m\u001b[1;33m(\u001b[0m\u001b[0mbunch_filename\u001b[0m \u001b[1;33m+\u001b[0m \u001b[1;34m'.h5'\u001b[0m\u001b[1;33m)\u001b[0m\u001b[1;33m\u001b[0m\u001b[0m\n\u001b[0m\u001b[0;32m      3\u001b[0m \u001b[0mos\u001b[0m\u001b[1;33m.\u001b[0m\u001b[0mremove\u001b[0m\u001b[1;33m(\u001b[0m\u001b[0mslice_filename\u001b[0m \u001b[1;33m+\u001b[0m \u001b[1;34m'.h5'\u001b[0m\u001b[1;33m)\u001b[0m\u001b[1;33m\u001b[0m\u001b[0m\n\u001b[0;32m      4\u001b[0m \u001b[0mos\u001b[0m\u001b[1;33m.\u001b[0m\u001b[0mremove\u001b[0m\u001b[1;33m(\u001b[0m\u001b[0mparticle_filename\u001b[0m \u001b[1;33m+\u001b[0m \u001b[1;34m'.h5part'\u001b[0m\u001b[1;33m)\u001b[0m\u001b[1;33m\u001b[0m\u001b[0m\n\u001b[0;32m      5\u001b[0m \u001b[0mos\u001b[0m\u001b[1;33m.\u001b[0m\u001b[0mremove\u001b[0m\u001b[1;33m(\u001b[0m\u001b[0mcell_mon_filename\u001b[0m \u001b[1;33m+\u001b[0m \u001b[1;34m'.h5'\u001b[0m\u001b[1;33m)\u001b[0m\u001b[1;33m\u001b[0m\u001b[0m\n",
-        "\u001b[1;31mOSError\u001b[0m: [Errno 2] No such file or directory: 'bunch_mon.h5'"
-       ]
-      }
-     ],
-     "prompt_number": 11
-    },
-=======
     }
    ],
    "source": [
@@ -561,7 +202,6 @@
     "collapsed": false
    },
    "outputs": [
->>>>>>> 6b83e7e8
     {
      "name": "stdout",
      "output_type": "stream",
