'''
Created on 06.01.2014

@author: Kevin Li, Adrian Oeftiger
'''


import numpy as np
from generators import GaussianX, GaussianY, GaussianZ

<<<<<<< HEAD

import copy, h5py, sys
from scipy.constants import c, e, epsilon_0, m_e, m_p, pi
import cobra_functions.stats as cp

# from slices import *
# from solvers.poissonfft import *
=======
from scipy.constants import c, e, m_p
>>>>>>> 695f2c9a


# re = 1 / (4 * pi * epsilon_0) * e ** 2 / c ** 2 / m_e
# rp = 1 / (4 * pi * epsilon_0) * e ** 2 / c ** 2 / m_p


<<<<<<< HEAD
class PDF(object):
    '''
    Particle distribution functions (probability density functions); this class provides a standard set of normalized 6d phase space distributions.
    '''

    def _create_empty(self, n_macroparticles):
        '''
        Allocate the memory to store the 6d phase space for n_macroparticles macroparticles.
        '''
        self.x  = np.zeros(n_macroparticles)
        self.xp = np.zeros(n_macroparticles)
        self.y  = np.zeros(n_macroparticles)
        self.yp = np.zeros(n_macroparticles)
        self.z  = np.zeros(n_macroparticles)
        self.dp = np.zeros(n_macroparticles)

    def _create_gaussian(self, n_macroparticles, seed=None):
        '''
        Create a normalized gaussian 6d phase space distribution for n_macroparticles macroparticles with mean = 0 and sigma = 1 in all dimensions.
        '''
        random_state = np.random.RandomState()
        if seed:
            random_state.seed(seed)

        self.x  = random_state.randn(n_macroparticles)
        self.xp = random_state.randn(n_macroparticles)
        self.y  = random_state.randn(n_macroparticles)
        self.yp = random_state.randn(n_macroparticles)
        self.z  = random_state.randn(n_macroparticles)
        self.dp = random_state.randn(n_macroparticles)

    def _create_uniform(self, n_macroparticles, seed=None):
        '''
        Create a normalized uniform 6d phase space distribution for n_macroparticles macroparticles from -1 to +1 in all dimensions.
        '''
        random_state = np.random.RandomState()
        if seed:
            random_state.seed(seed)

        self.x  = 2 * random_state.rand(n_macroparticles) - 1
        self.xp = 2 * random_state.rand(n_macroparticles) - 1
        self.y  = 2 * random_state.rand(n_macroparticles) - 1
        self.yp = 2 * random_state.rand(n_macroparticles) - 1
        self.z  = 2 * random_state.rand(n_macroparticles) - 1
        self.dp = 2 * random_state.rand(n_macroparticles) - 1


class Bunch(PDF):

    def __init__(self, n_macroparticles, charge, gamma, intensity, mass,
                 alpha_x, beta_x, epsn_x, alpha_y, beta_y, epsn_y, beta_z, sigma_z=None, epsn_z=None, match=None, seed=None):

=======
class Particles(object):
    """Single bunch with 6D coordinates
    (x, x', y, y', z, \Delta p) where \Delta p = p - p0.
    These translate to
    self.x
    self.xp
    self.y
    self.yp
    self.z
    self.delta_p
    """

    def __init__(self, charge, gamma, intensity, mass, *phase_space_generators):
        """Initialises the bunch and distributes its particles via the 
        given PhaseSpace generator instances (minimum 1) for both the 
        transverse and longitudinal plane.
        """
>>>>>>> 695f2c9a
        self.charge = charge
        self.gamma = gamma
        self.intensity = intensity
        self.mass = mass

<<<<<<< HEAD
        self._create_gaussian(n_macroparticles, seed)
        self._match_simple_gaussian_transverse(alpha_x, beta_x, epsn_x, alpha_y, beta_y, epsn_y)
        self._match_simple_gaussian_longitudinal(beta_z, sigma_z, epsn_z)

        self.id = np.arange(1, n_macroparticles + 1, dtype=int)

    def _match_simple_gaussian_transverse(self, alpha_x, beta_x, epsn_x, alpha_y, beta_y, epsn_y):

        sigma_x = np.sqrt(beta_x * epsn_x * 1e-6 / (self.gamma * self.beta))
        sigma_xp = sigma_x / beta_x
        sigma_y = np.sqrt(beta_y * epsn_y * 1e-6 / (self.gamma * self.beta))
        sigma_yp = sigma_y / beta_y

        self.x *= sigma_x
        self.xp *= sigma_xp
        self.y *= sigma_y
        self.yp *= sigma_yp
=======
        for phase_space in phase_space_generators:
            phase_space.generate(self)
>>>>>>> 695f2c9a

        self.id = np.arange(1, self.n_macroparticles + 1, dtype=int)

    @classmethod
    def as_gaussian(cls, n_macroparticles, charge, gamma, intensity, mass, 
                    alpha_x, beta_x, epsn_x, alpha_y, beta_y, epsn_y, 
                    sigma_z, sigma_dp, is_accepted = None):
        """Initialises a Gaussian bunch from the given optics functions.
        For the argument is_accepted cf. generators.Gaussian_Z .
        """
        betagamma = np.sqrt(gamma ** 2 - 1)
        #p0 = betagamma * mass * c
        gaussianx = GaussianX.from_optics(
                        n_macroparticles, alpha_x, beta_x, epsn_x, betagamma)
        gaussiany = GaussianY.from_optics(
                        n_macroparticles, alpha_y, beta_y, epsn_y, betagamma)
        gaussianz = GaussianZ(n_macroparticles, sigma_z, sigma_dp, is_accepted)
        return cls(charge, gamma, intensity, mass, 
                   gaussianx, gaussiany, gaussianz)

    @property
    def n_macroparticles(self):
        return len(self.z)

    @property
    def beta(self):
        return np.sqrt(1. - 1. / self.gamma**2)
    @beta.setter
    def beta(self, value):
        self.gamma = 1. / np.sqrt(1 - value ** 2)

    @property
    def betagamma(self):
        return np.sqrt(self.gamma ** 2 - 1)
    @betagamma.setter
    def betagamma(self, value):
        self.gamma = np.sqrt(value ** 2 + 1)

    @property
    def p0(self):
        return self.mass * self.gamma * self.beta * c
    @p0.setter
    def p0(self, value):
        self.gamma = value / (self.mass * self.beta * c)

<<<<<<< HEAD
    # #~ @profile
    def sort_particles(self):
        # update the number of lost particles
        self.n_macroparticles_lost = (self.n_macroparticles - np.count_nonzero(self.id))

        # sort particles according to dz (this is needed for correct functioning of bunch.compute_statistics)
        if self.n_macroparticles_lost:
            z_argsorted = np.lexsort((self.z, -np.sign(self.id))) # place lost particles at the end of the array
        else:
            z_argsorted = np.argsort(self.z)

        self.x = self.x.take(z_argsorted)
        self.xp = self.xp.take(z_argsorted)
        self.y = self.y.take(z_argsorted)
        self.yp = self.yp.take(z_argsorted)
        self.z = self.z.take(z_argsorted)
        self.dp = self.dp.take(z_argsorted)
        self.id = self.id.take(z_argsorted)

    def compute_statistics(self):
        self.mean_x  = cp.mean(self.x)
        self.mean_xp = cp.mean(self.xp)
        self.mean_y  = cp.mean(self.y)
        self.mean_yp = cp.mean(self.yp)
        self.mean_z  = cp.mean(self.z)
        self.mean_dp = cp.mean(self.dp)

        self.sigma_x  = cp.std(self.x)
        self.sigma_y  = cp.std(self.y)
        self.sigma_z  = cp.std(self.z)
        self.sigma_dp = cp.std(self.dp)

        self.epsn_x = cp.emittance(self.x, self.xp) * self.gamma * self.beta * 1e6
        self.epsn_y = cp.emittance(self.y, self.yp) * self.gamma * self.beta * 1e6
        self.epsn_z = 4 * np.pi * self.sigma_z * self.sigma_dp * self.p0 / self.charge


class Cloud(PDF):

    def __init__(self, n_macroparticles, density, extent_x, extent_y, extent_z):

        self.charge = e
        self.gamma = 1
        self.intensity = density * 2 * extent_x * 2 * extent_y * extent_z
        self.mass = m_e

        self._create_uniform(n_macroparticles)
        self._match_uniform(extent_x, extent_y, extent_z)

        # Initial distribution
        self.x0 = self.x.copy()
        self.xp0 = self.xp.copy()
        self.y0 = self.y.copy()
        self.yp0 = self.yp.copy()
        self.z0 = self.z.copy()
        self.dp0 = self.dp.copy()

    def _match_uniform(self, extent_x, extent_y, extent_z):

        self.x *= extent_x
        self.xp *= 0
        self.y *= extent_y
        self.yp *= 0
        self.z *= extent_z
        self.dp *= 0

    @property
    def n_macroparticles(self):

        return len(self.x)

    def reinit(self):

        np.copyto(self.x, self.x0)
        np.copyto(self.xp, self.xp0)
        np.copyto(self.y, self.y0)
        np.copyto(self.yp, self.yp0)
        np.copyto(self.z, self.z0)
        np.copyto(self.dp, self.dp0)


class Ghost(PDF):
    '''
    The ghost class represents a particle ensemble that moves along with its parent ensemble,
    interacting with all fields excited by the parent ensemble but without exciting any fields
    itself. It is used for diagnostics purposes to uniformly sample the region around the beam
    to measure fields, detuning etc. The constructor would most likely have to take the parent
    ensemble as argument; there would be a similar relationship as with the Slices class. The
    parent ensemble has no knowledge about the ghost, but the ghost knows about its parent ensemble.
    '''
    pass




# class Beam(object):

#     #     _set_beam_quality(charge, gamma, intensity, mass)
#     #     _set_beam_geometry(alpha_x, beta_x, epsn_x, alpha_y, beta_y, epsn_y, beta_z, sigma_z, epsn_z)

#     @classmethod
#     def as_bunch(cls, n_macroparticles, charge, gamma, intensity, mass,
#                  alpha_x, beta_x, epsn_x, alpha_y, beta_y, epsn_y, beta_z, sigma_z=None, epsn_z=None):

#         self = cls()

#         self._create_gauss(n_macroparticles)
#         self.id = np.arange(1, n_macroparticles + 1, dtype=int)

#         # General
#         self.charge = charge
#         self.gamma = gamma
#         self.intensity = intensity
#         self.mass = mass

#         # Transverse
#         sigma_x = np.sqrt(beta_x * epsn_x * 1e-6 / (gamma * self.beta))
#         sigma_xp = sigma_x / beta_x
#         sigma_y = np.sqrt(beta_y * epsn_y * 1e-6 / (gamma * self.beta))
#         sigma_yp = sigma_y / beta_y

#         self.x *= sigma_x
#         self.xp *= sigma_xp
#         self.y *= sigma_y
#         self.yp *= sigma_yp

#         # Longitudinal
#         # Assuming a gaussian-type stationary distribution: beta_z = eta * circumference / (2 * np.pi * Qs)
#         if sigma_z and epsn_z:
#             sigma_dp = epsn_z / (4 * np.pi * sigma_z) * e / self.p0
#             if sigma_z / sigma_dp != beta_z:
#                 print '*** WARNING: beam mismatched in bucket. Set synchrotron tune to obtain beta_z = ', sigma_z / sigma_dp
#         elif not sigma_z and epsn_z:
#             sigma_z = np.sqrt(beta_z * epsn_z / (4 * np.pi) * e / self.p0)
#             sigma_dp = sigma_z / beta_z
#         else:
#             sigma_dp = sigma_z / beta_z

#         self.z *= sigma_z
#         self.dp *= sigma_dp

#         return self

#     @classmethod
#     def as_cloud(cls, n_macroparticles, density, extent_x, extent_y, extent_z):

#         self = cls()

#         self._create_uniform(n_macroparticles)

#         # General
#         self.charge = e
#         self.gamma = 1
#         self.intensity = density * extent_x * extent_y * extent_z
#         self.mass = m_e

#         # Transverse
#         self.x *= extent_x
#         self.xp *= 0
#         self.y *= extent_y
#         self.yp *= 0
#         self.z *= extent_z
#         self.dp *= 0

#         # Initial distribution
#         self.x0 = self.x.copy()
#         self.xp0 = self.xp.copy()
#         self.y0 = self.y.copy()
#         self.yp0 = self.yp.copy()
#         self.z0 = self.z.copy()
#         self.dp0 = self.dp.copy()

#         return self

#     @classmethod
#     def as_ghost(cls, n_macroparticles):

#         self = cls()

#         self._create_uniform(n_macroparticles)

#         return self

#     def _create_empty(self, n_macroparticles):

#         self.x = np.zeros(n_macroparticles)
#         self.xp = np.zeros(n_macroparticles)
#         self.y = np.zeros(n_macroparticles)
#         self.yp = np.zeros(n_macroparticles)
#         self.z = np.zeros(n_macroparticles)
#         self.dp = np.zeros(n_macroparticles)

#     def _create_gauss(self, n_macroparticles):

#         self.x = np.random.randn(n_macroparticles)
#         self.xp = np.random.randn(n_macroparticles)
#         self.y = np.random.randn(n_macroparticles)
#         self.yp = np.random.randn(n_macroparticles)
#         self.z = np.random.randn(n_macroparticles)
#         self.dp = np.random.randn(n_macroparticles)

#     def _create_uniform(self, n_macroparticles):

#         self.x = 2 * np.random.rand(n_macroparticles) - 1
#         self.xp = 2 * np.random.rand(n_macroparticles) - 1
#         self.y = 2 * np.random.rand(n_macroparticles) - 1
#         self.yp = 2 * np.random.rand(n_macroparticles) - 1
#         self.z = 2 * np.random.rand(n_macroparticles) - 1
#         self.dp = 2 * np.random.rand(n_macroparticles) - 1

#     # def _set_beam_geometry(self, alpha_x, beta_x, epsn_x, alpha_y, beta_y, epsn_y, beta_z, sigma_z=None, epsn_z=None,
#     #                        distribution='gauss'):

#     #     # Transverse
#     #     if distribution == 'gauss':
#     #         sigma_x = np.sqrt(beta_x * epsn_x * 1e-6 / (bunch.gamma * bunch.beta))
#     #         sigma_xp = sigma_x / beta_x
#     #         sigma_y = np.sqrt(beta_y * epsn_y * 1e-6 / (bunch.gamma * bunch.beta))
#     #         sigma_yp = sigma_y / beta_y

#     #         self.x *= sigma_x
#     #         self.xp *= sigma_xp
#     #         self.y *= sigma_y
#     #         self.yp *= sigma_yp
#     #     else:
#     #         raise(ValueError)

#     #     # Longitudinal
#     #     # Assuming a gaussian-type stationary distribution: beta_z = eta * circumference / (2 * np.pi * Qs)
#     #     if sigma_z and epsn_z:
#     #         sigma_dp = epsn_z / (4 * np.pi * sigma_z) * e / self.p0
#     #         if sigma_z / sigma_dp != beta_z:
#     #             print '*** WARNING: beam mismatched in bucket. Set synchrotron tune to obtain beta_z = ', sigma_z / sigma_dp
#     #     elif not sigma_z and epsn_z:
#     #         sigma_z = np.sqrt(beta_z * epsn_z / (4 * np.pi) * e / self.p0)
#     #         sigma_dp = sigma_dz / beta_z
#     #     else:
#     #         sigma_dp = sigma_dz / beta_z

#     #     self.dz *= sigma_dz
#     #     self.dp *= sigma_dp

#     @property
#     def n_macroparticles(self):

#         return len(self.x)

#     @property
#     def beta(self):

#         return np.sqrt(1 - 1 / self.gamma ** 2)

#     @property
#     def p0(self):

#         return self.mass * self.gamma * self.beta * c

#     def reinit(self):

#         np.copyto(self.x, self.x0)
#         np.copyto(self.xp, self.xp0)
#         np.copyto(self.y, self.y0)
#         np.copyto(self.yp, self.yp0)
#         np.copyto(self.z, self.z0)
#         np.copyto(self.dp, self.dp0)

#     # #~ @profile
#     def sort_particles(self):
#         # update the number of lost particles
#         self.n_macroparticles_lost = (self.n_macroparticles - np.count_nonzero(self.id))

#         # sort particles according to dz (this is needed for correct functioning of bunch.compute_statistics)
#         if self.n_macroparticles_lost:
#             z_argsorted = np.lexsort((self.z, -np.sign(self.id))) # place lost particles at the end of the array
#         else:
#             z_argsorted = np.argsort(self.z)

#         self.x = self.x.take(z_argsorted)
#         self.xp = self.xp.take(z_argsorted)
#         self.y = self.y.take(z_argsorted)
#         self.yp = self.yp.take(z_argsorted)
#         self.z = self.z.take(z_argsorted)
#         self.dp = self.dp.take(z_argsorted)
#         self.id = self.id.take(z_argsorted)


class Particles(object):
    '''
    A set of particles in 6d phase space
    '''
    pass


class Magic(object):
    '''
    The ultimate super matched particle distribution generation class with a
    fancy name (instead of boring Match)
    '''
    pass

class Generators(object):
    '''
    Create and match particle distributions in 6d phase space
    '''
    pass
=======
    @property
    def dp(self):
        return self.delta_p / self.p0
    @dp.setter
    def dp(self, value):
        self.delta_p = value * self.p0
    
    def sort_particles(self):
        # update the number of lost particles
        self.n_macroparticles_lost = (self.n_macroparticles - 
                                      np.count_nonzero(self.id))

        # sort particles according to z (this is needed for correct 
        # functioning of bunch.compute_statistics)
        if self.n_macroparticles_lost:
            # place lost particles at the end of the array
            z_argsorted = np.lexsort((self.z, -np.sign(self.id))) 
        else:
            z_argsorted = np.argsort(self.z)

        self.x  = self.x.take(z_argsorted)
        self.xp = self.xp.take(z_argsorted)
        self.y  = self.y.take(z_argsorted)
        self.yp = self.yp.take(z_argsorted)
        self.z  = self.z.take(z_argsorted)
        self.dp = self.dp.take(z_argsorted)
        self.id = self.id.take(z_argsorted)
>>>>>>> 695f2c9a
<|MERGE_RESOLUTION|>--- conflicted
+++ resolved
@@ -6,79 +6,16 @@
 
 
 import numpy as np
+
+
+from scipy.constants import c, e, m_p
 from generators import GaussianX, GaussianY, GaussianZ
-
-<<<<<<< HEAD
-
-import copy, h5py, sys
-from scipy.constants import c, e, epsilon_0, m_e, m_p, pi
-import cobra_functions.stats as cp
-
-# from slices import *
-# from solvers.poissonfft import *
-=======
-from scipy.constants import c, e, m_p
->>>>>>> 695f2c9a
 
 
 # re = 1 / (4 * pi * epsilon_0) * e ** 2 / c ** 2 / m_e
 # rp = 1 / (4 * pi * epsilon_0) * e ** 2 / c ** 2 / m_p
 
 
-<<<<<<< HEAD
-class PDF(object):
-    '''
-    Particle distribution functions (probability density functions); this class provides a standard set of normalized 6d phase space distributions.
-    '''
-
-    def _create_empty(self, n_macroparticles):
-        '''
-        Allocate the memory to store the 6d phase space for n_macroparticles macroparticles.
-        '''
-        self.x  = np.zeros(n_macroparticles)
-        self.xp = np.zeros(n_macroparticles)
-        self.y  = np.zeros(n_macroparticles)
-        self.yp = np.zeros(n_macroparticles)
-        self.z  = np.zeros(n_macroparticles)
-        self.dp = np.zeros(n_macroparticles)
-
-    def _create_gaussian(self, n_macroparticles, seed=None):
-        '''
-        Create a normalized gaussian 6d phase space distribution for n_macroparticles macroparticles with mean = 0 and sigma = 1 in all dimensions.
-        '''
-        random_state = np.random.RandomState()
-        if seed:
-            random_state.seed(seed)
-
-        self.x  = random_state.randn(n_macroparticles)
-        self.xp = random_state.randn(n_macroparticles)
-        self.y  = random_state.randn(n_macroparticles)
-        self.yp = random_state.randn(n_macroparticles)
-        self.z  = random_state.randn(n_macroparticles)
-        self.dp = random_state.randn(n_macroparticles)
-
-    def _create_uniform(self, n_macroparticles, seed=None):
-        '''
-        Create a normalized uniform 6d phase space distribution for n_macroparticles macroparticles from -1 to +1 in all dimensions.
-        '''
-        random_state = np.random.RandomState()
-        if seed:
-            random_state.seed(seed)
-
-        self.x  = 2 * random_state.rand(n_macroparticles) - 1
-        self.xp = 2 * random_state.rand(n_macroparticles) - 1
-        self.y  = 2 * random_state.rand(n_macroparticles) - 1
-        self.yp = 2 * random_state.rand(n_macroparticles) - 1
-        self.z  = 2 * random_state.rand(n_macroparticles) - 1
-        self.dp = 2 * random_state.rand(n_macroparticles) - 1
-
-
-class Bunch(PDF):
-
-    def __init__(self, n_macroparticles, charge, gamma, intensity, mass,
-                 alpha_x, beta_x, epsn_x, alpha_y, beta_y, epsn_y, beta_z, sigma_z=None, epsn_z=None, match=None, seed=None):
-
-=======
 class Particles(object):
     """Single bunch with 6D coordinates
     (x, x', y, y', z, \Delta p) where \Delta p = p - p0.
@@ -96,34 +33,13 @@
         given PhaseSpace generator instances (minimum 1) for both the 
         transverse and longitudinal plane.
         """
->>>>>>> 695f2c9a
         self.charge = charge
         self.gamma = gamma
         self.intensity = intensity
         self.mass = mass
 
-<<<<<<< HEAD
-        self._create_gaussian(n_macroparticles, seed)
-        self._match_simple_gaussian_transverse(alpha_x, beta_x, epsn_x, alpha_y, beta_y, epsn_y)
-        self._match_simple_gaussian_longitudinal(beta_z, sigma_z, epsn_z)
-
-        self.id = np.arange(1, n_macroparticles + 1, dtype=int)
-
-    def _match_simple_gaussian_transverse(self, alpha_x, beta_x, epsn_x, alpha_y, beta_y, epsn_y):
-
-        sigma_x = np.sqrt(beta_x * epsn_x * 1e-6 / (self.gamma * self.beta))
-        sigma_xp = sigma_x / beta_x
-        sigma_y = np.sqrt(beta_y * epsn_y * 1e-6 / (self.gamma * self.beta))
-        sigma_yp = sigma_y / beta_y
-
-        self.x *= sigma_x
-        self.xp *= sigma_xp
-        self.y *= sigma_y
-        self.yp *= sigma_yp
-=======
         for phase_space in phase_space_generators:
             phase_space.generate(self)
->>>>>>> 695f2c9a
 
         self.id = np.arange(1, self.n_macroparticles + 1, dtype=int)
 
@@ -146,11 +62,11 @@
 
     @property
     def n_macroparticles(self):
-        return len(self.z)
+        return len(self.id)
 
     @property
     def beta(self):
-        return np.sqrt(1. - 1. / self.gamma**2)
+        return np.sqrt(1 - 1. / self.gamma ** 2)
     @beta.setter
     def beta(self, value):
         self.gamma = 1. / np.sqrt(1 - value ** 2)
@@ -169,320 +85,13 @@
     def p0(self, value):
         self.gamma = value / (self.mass * self.beta * c)
 
-<<<<<<< HEAD
-    # #~ @profile
-    def sort_particles(self):
-        # update the number of lost particles
-        self.n_macroparticles_lost = (self.n_macroparticles - np.count_nonzero(self.id))
-
-        # sort particles according to dz (this is needed for correct functioning of bunch.compute_statistics)
-        if self.n_macroparticles_lost:
-            z_argsorted = np.lexsort((self.z, -np.sign(self.id))) # place lost particles at the end of the array
-        else:
-            z_argsorted = np.argsort(self.z)
-
-        self.x = self.x.take(z_argsorted)
-        self.xp = self.xp.take(z_argsorted)
-        self.y = self.y.take(z_argsorted)
-        self.yp = self.yp.take(z_argsorted)
-        self.z = self.z.take(z_argsorted)
-        self.dp = self.dp.take(z_argsorted)
-        self.id = self.id.take(z_argsorted)
-
-    def compute_statistics(self):
-        self.mean_x  = cp.mean(self.x)
-        self.mean_xp = cp.mean(self.xp)
-        self.mean_y  = cp.mean(self.y)
-        self.mean_yp = cp.mean(self.yp)
-        self.mean_z  = cp.mean(self.z)
-        self.mean_dp = cp.mean(self.dp)
-
-        self.sigma_x  = cp.std(self.x)
-        self.sigma_y  = cp.std(self.y)
-        self.sigma_z  = cp.std(self.z)
-        self.sigma_dp = cp.std(self.dp)
-
-        self.epsn_x = cp.emittance(self.x, self.xp) * self.gamma * self.beta * 1e6
-        self.epsn_y = cp.emittance(self.y, self.yp) * self.gamma * self.beta * 1e6
-        self.epsn_z = 4 * np.pi * self.sigma_z * self.sigma_dp * self.p0 / self.charge
-
-
-class Cloud(PDF):
-
-    def __init__(self, n_macroparticles, density, extent_x, extent_y, extent_z):
-
-        self.charge = e
-        self.gamma = 1
-        self.intensity = density * 2 * extent_x * 2 * extent_y * extent_z
-        self.mass = m_e
-
-        self._create_uniform(n_macroparticles)
-        self._match_uniform(extent_x, extent_y, extent_z)
-
-        # Initial distribution
-        self.x0 = self.x.copy()
-        self.xp0 = self.xp.copy()
-        self.y0 = self.y.copy()
-        self.yp0 = self.yp.copy()
-        self.z0 = self.z.copy()
-        self.dp0 = self.dp.copy()
-
-    def _match_uniform(self, extent_x, extent_y, extent_z):
-
-        self.x *= extent_x
-        self.xp *= 0
-        self.y *= extent_y
-        self.yp *= 0
-        self.z *= extent_z
-        self.dp *= 0
-
-    @property
-    def n_macroparticles(self):
-
-        return len(self.x)
-
-    def reinit(self):
-
-        np.copyto(self.x, self.x0)
-        np.copyto(self.xp, self.xp0)
-        np.copyto(self.y, self.y0)
-        np.copyto(self.yp, self.yp0)
-        np.copyto(self.z, self.z0)
-        np.copyto(self.dp, self.dp0)
-
-
-class Ghost(PDF):
-    '''
-    The ghost class represents a particle ensemble that moves along with its parent ensemble,
-    interacting with all fields excited by the parent ensemble but without exciting any fields
-    itself. It is used for diagnostics purposes to uniformly sample the region around the beam
-    to measure fields, detuning etc. The constructor would most likely have to take the parent
-    ensemble as argument; there would be a similar relationship as with the Slices class. The
-    parent ensemble has no knowledge about the ghost, but the ghost knows about its parent ensemble.
-    '''
-    pass
-
-
-
-
-# class Beam(object):
-
-#     #     _set_beam_quality(charge, gamma, intensity, mass)
-#     #     _set_beam_geometry(alpha_x, beta_x, epsn_x, alpha_y, beta_y, epsn_y, beta_z, sigma_z, epsn_z)
-
-#     @classmethod
-#     def as_bunch(cls, n_macroparticles, charge, gamma, intensity, mass,
-#                  alpha_x, beta_x, epsn_x, alpha_y, beta_y, epsn_y, beta_z, sigma_z=None, epsn_z=None):
-
-#         self = cls()
-
-#         self._create_gauss(n_macroparticles)
-#         self.id = np.arange(1, n_macroparticles + 1, dtype=int)
-
-#         # General
-#         self.charge = charge
-#         self.gamma = gamma
-#         self.intensity = intensity
-#         self.mass = mass
-
-#         # Transverse
-#         sigma_x = np.sqrt(beta_x * epsn_x * 1e-6 / (gamma * self.beta))
-#         sigma_xp = sigma_x / beta_x
-#         sigma_y = np.sqrt(beta_y * epsn_y * 1e-6 / (gamma * self.beta))
-#         sigma_yp = sigma_y / beta_y
-
-#         self.x *= sigma_x
-#         self.xp *= sigma_xp
-#         self.y *= sigma_y
-#         self.yp *= sigma_yp
-
-#         # Longitudinal
-#         # Assuming a gaussian-type stationary distribution: beta_z = eta * circumference / (2 * np.pi * Qs)
-#         if sigma_z and epsn_z:
-#             sigma_dp = epsn_z / (4 * np.pi * sigma_z) * e / self.p0
-#             if sigma_z / sigma_dp != beta_z:
-#                 print '*** WARNING: beam mismatched in bucket. Set synchrotron tune to obtain beta_z = ', sigma_z / sigma_dp
-#         elif not sigma_z and epsn_z:
-#             sigma_z = np.sqrt(beta_z * epsn_z / (4 * np.pi) * e / self.p0)
-#             sigma_dp = sigma_z / beta_z
-#         else:
-#             sigma_dp = sigma_z / beta_z
-
-#         self.z *= sigma_z
-#         self.dp *= sigma_dp
-
-#         return self
-
-#     @classmethod
-#     def as_cloud(cls, n_macroparticles, density, extent_x, extent_y, extent_z):
-
-#         self = cls()
-
-#         self._create_uniform(n_macroparticles)
-
-#         # General
-#         self.charge = e
-#         self.gamma = 1
-#         self.intensity = density * extent_x * extent_y * extent_z
-#         self.mass = m_e
-
-#         # Transverse
-#         self.x *= extent_x
-#         self.xp *= 0
-#         self.y *= extent_y
-#         self.yp *= 0
-#         self.z *= extent_z
-#         self.dp *= 0
-
-#         # Initial distribution
-#         self.x0 = self.x.copy()
-#         self.xp0 = self.xp.copy()
-#         self.y0 = self.y.copy()
-#         self.yp0 = self.yp.copy()
-#         self.z0 = self.z.copy()
-#         self.dp0 = self.dp.copy()
-
-#         return self
-
-#     @classmethod
-#     def as_ghost(cls, n_macroparticles):
-
-#         self = cls()
-
-#         self._create_uniform(n_macroparticles)
-
-#         return self
-
-#     def _create_empty(self, n_macroparticles):
-
-#         self.x = np.zeros(n_macroparticles)
-#         self.xp = np.zeros(n_macroparticles)
-#         self.y = np.zeros(n_macroparticles)
-#         self.yp = np.zeros(n_macroparticles)
-#         self.z = np.zeros(n_macroparticles)
-#         self.dp = np.zeros(n_macroparticles)
-
-#     def _create_gauss(self, n_macroparticles):
-
-#         self.x = np.random.randn(n_macroparticles)
-#         self.xp = np.random.randn(n_macroparticles)
-#         self.y = np.random.randn(n_macroparticles)
-#         self.yp = np.random.randn(n_macroparticles)
-#         self.z = np.random.randn(n_macroparticles)
-#         self.dp = np.random.randn(n_macroparticles)
-
-#     def _create_uniform(self, n_macroparticles):
-
-#         self.x = 2 * np.random.rand(n_macroparticles) - 1
-#         self.xp = 2 * np.random.rand(n_macroparticles) - 1
-#         self.y = 2 * np.random.rand(n_macroparticles) - 1
-#         self.yp = 2 * np.random.rand(n_macroparticles) - 1
-#         self.z = 2 * np.random.rand(n_macroparticles) - 1
-#         self.dp = 2 * np.random.rand(n_macroparticles) - 1
-
-#     # def _set_beam_geometry(self, alpha_x, beta_x, epsn_x, alpha_y, beta_y, epsn_y, beta_z, sigma_z=None, epsn_z=None,
-#     #                        distribution='gauss'):
-
-#     #     # Transverse
-#     #     if distribution == 'gauss':
-#     #         sigma_x = np.sqrt(beta_x * epsn_x * 1e-6 / (bunch.gamma * bunch.beta))
-#     #         sigma_xp = sigma_x / beta_x
-#     #         sigma_y = np.sqrt(beta_y * epsn_y * 1e-6 / (bunch.gamma * bunch.beta))
-#     #         sigma_yp = sigma_y / beta_y
-
-#     #         self.x *= sigma_x
-#     #         self.xp *= sigma_xp
-#     #         self.y *= sigma_y
-#     #         self.yp *= sigma_yp
-#     #     else:
-#     #         raise(ValueError)
-
-#     #     # Longitudinal
-#     #     # Assuming a gaussian-type stationary distribution: beta_z = eta * circumference / (2 * np.pi * Qs)
-#     #     if sigma_z and epsn_z:
-#     #         sigma_dp = epsn_z / (4 * np.pi * sigma_z) * e / self.p0
-#     #         if sigma_z / sigma_dp != beta_z:
-#     #             print '*** WARNING: beam mismatched in bucket. Set synchrotron tune to obtain beta_z = ', sigma_z / sigma_dp
-#     #     elif not sigma_z and epsn_z:
-#     #         sigma_z = np.sqrt(beta_z * epsn_z / (4 * np.pi) * e / self.p0)
-#     #         sigma_dp = sigma_dz / beta_z
-#     #     else:
-#     #         sigma_dp = sigma_dz / beta_z
-
-#     #     self.dz *= sigma_dz
-#     #     self.dp *= sigma_dp
-
-#     @property
-#     def n_macroparticles(self):
-
-#         return len(self.x)
-
-#     @property
-#     def beta(self):
-
-#         return np.sqrt(1 - 1 / self.gamma ** 2)
-
-#     @property
-#     def p0(self):
-
-#         return self.mass * self.gamma * self.beta * c
-
-#     def reinit(self):
-
-#         np.copyto(self.x, self.x0)
-#         np.copyto(self.xp, self.xp0)
-#         np.copyto(self.y, self.y0)
-#         np.copyto(self.yp, self.yp0)
-#         np.copyto(self.z, self.z0)
-#         np.copyto(self.dp, self.dp0)
-
-#     # #~ @profile
-#     def sort_particles(self):
-#         # update the number of lost particles
-#         self.n_macroparticles_lost = (self.n_macroparticles - np.count_nonzero(self.id))
-
-#         # sort particles according to dz (this is needed for correct functioning of bunch.compute_statistics)
-#         if self.n_macroparticles_lost:
-#             z_argsorted = np.lexsort((self.z, -np.sign(self.id))) # place lost particles at the end of the array
-#         else:
-#             z_argsorted = np.argsort(self.z)
-
-#         self.x = self.x.take(z_argsorted)
-#         self.xp = self.xp.take(z_argsorted)
-#         self.y = self.y.take(z_argsorted)
-#         self.yp = self.yp.take(z_argsorted)
-#         self.z = self.z.take(z_argsorted)
-#         self.dp = self.dp.take(z_argsorted)
-#         self.id = self.id.take(z_argsorted)
-
-
-class Particles(object):
-    '''
-    A set of particles in 6d phase space
-    '''
-    pass
-
-
-class Magic(object):
-    '''
-    The ultimate super matched particle distribution generation class with a
-    fancy name (instead of boring Match)
-    '''
-    pass
-
-class Generators(object):
-    '''
-    Create and match particle distributions in 6d phase space
-    '''
-    pass
-=======
     @property
     def dp(self):
         return self.delta_p / self.p0
     @dp.setter
     def dp(self, value):
         self.delta_p = value * self.p0
-    
+
     def sort_particles(self):
         # update the number of lost particles
         self.n_macroparticles_lost = (self.n_macroparticles - 
@@ -503,4 +112,20 @@
         self.z  = self.z.take(z_argsorted)
         self.dp = self.dp.take(z_argsorted)
         self.id = self.id.take(z_argsorted)
->>>>>>> 695f2c9a
+
+def compute_statistics(self):
+        self.mean_x  = cp.mean(self.x)
+        self.mean_xp = cp.mean(self.xp)
+        self.mean_y  = cp.mean(self.y)
+        self.mean_yp = cp.mean(self.yp)
+        self.mean_z  = cp.mean(self.z)
+        self.mean_dp = cp.mean(self.dp)
+
+        self.sigma_x  = cp.std(self.x)
+        self.sigma_y  = cp.std(self.y)
+        self.sigma_z  = cp.std(self.z)
+        self.sigma_dp = cp.std(self.dp)
+
+        self.epsn_x = cp.emittance(self.x, self.xp) * self.gamma * self.beta * 1e6
+        self.epsn_y = cp.emittance(self.y, self.yp) * self.gamma * self.beta * 1e6
+        self.epsn_z = 4 * np.pi * self.sigma_z * self.sigma_dp * self.p0 / self.charge
