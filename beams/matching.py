from __future__ import division
'''
@file matching
@author Kevin Li
@date February 2014
@brief Module for matching transverse and longitudinal distributions
@copyright CERN
'''


import numpy as np
<<<<<<< HEAD


from beams.distributions import stationary_exponential
from scipy.integrate import quad, dblquad
from configuration import *


def match_transverse(epsn_x, epsn_y, ltm=None):

    beta_x, beta_y = ltm.beta_x, ltm.beta_y

=======
import sys

from beams.distributions import stationary_exponential
from scipy.integrate import quad, dblquad
from scipy.constants import c, e


def match_transverse(epsn_x, epsn_y, ltm=None):

    beta_x, beta_y = ltm.beta_x, ltm.beta_y

>>>>>>> 228b89e2
    def match(bunch):
        sigma_x = np.sqrt(beta_x * epsn_x * 1e-6 / (bunch.gamma * bunch.beta))
        sigma_xp = sigma_x / beta_x
        sigma_y = np.sqrt(beta_y * epsn_y * 1e-6 / (bunch.gamma * bunch.beta))
        sigma_yp = sigma_y / beta_y

        bunch.x *= sigma_x
        bunch.xp *= sigma_xp
        bunch.y *= sigma_y
        bunch.yp *= sigma_yp

    return match

def match_longitudinal(length, bucket, matching=None):
<<<<<<< HEAD

    if not matching and isinstance(bucket, float):
        def match(bunch):
            match_none(bunch, length, bucket)
    elif matching == 'simple':
        def match(bunch):
            try:
                match_simple(bunch, length, bucket)
            except AttributeError:
                raise TypeError("Bad bucket instance for matching!")
    elif matching == 'full':
        def match(bunch):
            try:
                match_full(bunch, length, bucket)
            except AttributeError:
                raise TypeError("Bad bucket instance for matching!")
    else:
        raise ValueError("Unknown matching " + str(matching) + " for bucket " + str(bucket))

    return match

def match_none(bunch, length, bucket):

    sigma_dz = length
    epsn_z = bucket
    sigma_dp = epsn_z / (4 * np.pi * sigma_dz) * e / bunch.p0

    print sigma_dz, sigma_dp
    bunch.dz *= sigma_dz
    bunch.dp *= sigma_dp

# @profile
def match_simple(bunch, length, bucket):

    R = bucket.circumference / (2 * np.pi)
    eta = bucket.eta(bunch)
    Qs = bucket.Qs(bunch)

    # Assuming a gaussian-type stationary distribution
    sigma_dz = length # np.std(bunch.dz)
    sigma_dp = sigma_dz * Qs / eta / R
    H0 = eta * bunch.beta * c * sigma_dp ** 2
    epsn_z = 4 * np.pi * Qs / eta / R * sigma_dz ** 2 * bunch.p0 / e
    
    n_particles = len(bunch.dz)
    for i in xrange(n_particles):
        if not bucket.isin_separatrix(bunch.dz[i], bunch.dp[i], bunch):
            while not bucket.isin_separatrix(bunch.dz[i], bunch.dp[i], bunch):
                bunch.dz[i] = sigma_dz * np.random.randn()
                bunch.dp[i] = sigma_dp * np.random.randn()

def match_full(bunch, length, bucket):

    R = bucket.circumference / (2 * np.pi)
    eta = bucket.eta(bunch)
    Qs = bucket.Qs(bunch)

    zmax = np.pi * R / bucket.h
    pmax = 2 * Qs / eta / bucket.h
    Hmax1 = bucket.hamiltonian(zmax, 0, bunch)
    Hmax2 = bucket.hamiltonian(0, pmax, bunch)
    # assert(Hmax1 == Hmax2)
    Hmax = Hmax1
    epsn_z = np.pi / 2 * zmax * pmax * bunch.p0 / e
    print '\nStatistical parameters from RF bucket:'
    print 'zmax:', zmax, 'pmax:', pmax, 'epsn_z:', epsn_z

    # Assuming a gaussian-type stationary distribution
    sigma_dz = length # np.std(bunch.dz)
    sigma_dp = sigma_dz * Qs / eta / R
    H0 = eta * bunch.beta * c * sigma_dp ** 2
    epsn_z = 4 * np.pi * Qs / eta / R * sigma_dz ** 2 * bunch.p0 / e
    print '\nStatistical parameters from initialisation:'
    print 'sigma_dz:', sigma_dz, 'sigma_dp:', sigma_dp, 'epsn_z:', epsn_z
    
    print '\n--> Bunchlength:'
    sigma_dz = bunchlength(bunch, bucket, sigma_dz)
    sigma_dp = sigma_dz * Qs / eta / R
    H0 = eta * bunch.beta * c * sigma_dp ** 2

    psi = stationary_exponential(bucket.hamiltonian, Hmax, H0, bunch)

    zl = np.linspace(-zmax, zmax, 1000) * 1.5
    pl = np.linspace(-pmax, pmax, 1000) * 1.5
    zz, pp = np.meshgrid(zl, pl)
    HH = psi(zz, pp)
    HHmax = np.amax(HH)

    n_particles = len(bunch.x)
    for i in xrange(n_particles):
        while True:
            s = (np.random.rand() - 0.5) * 2 * zmax
            t = (np.random.rand() - 0.5) * 2 * pmax
            u = (np.random.rand()) * HHmax * 1.01
            C = psi(s, t)
            if u < C:
                break
        bunch.dz[i] = s
        bunch.dp[i] = t
        
    epsz = np.sqrt(np.mean(bunch.dz * bunch.dz) * np.mean(bunch.dp * bunch.dp)
                 - np.mean(bunch.dz * bunch.dp) * np.mean(bunch.dz * bunch.dp))
    print '\nStatistical parameters from distribution:'
    print 'sigma_dz:', np.std(bunch.dz), 'sigma_dp:', np.std(bunch.dp), \
          'epsn_z:', 4*np.pi*np.std(bunch.dz)*np.std(bunch.dp)*bunch.p0/e, 4*np.pi*epsz*bunch.p0/e

def bunchlength(bunch, cavity, sigma_dz):

=======

    if not matching and isinstance(bucket, float):
        def match(bunch):
            match_none(bunch, length, bucket)
    elif matching == 'simple':
        def match(bunch):
            try:
                match_simple(bunch, length, bucket)
            except AttributeError:
                raise TypeError("Bad bucket instance for matching!")
    elif matching == 'full':
        def match(bunch):
            try:
                match_full(bunch, length, bucket)
            except AttributeError:
                raise TypeError("Bad bucket instance for matching!")
    else:
        raise ValueError("Unknown matching " + str(matching) + " for bucket " + str(bucket))

    return match

def match_none(bunch, length, bucket):

    sigma_dz = length
    epsn_z = bucket
    sigma_dp = epsn_z / (4 * np.pi * sigma_dz) * e / bunch.p0

    print sigma_dz, sigma_dp
    bunch.dz *= sigma_dz
    bunch.dp *= sigma_dp

# TODO: improve implementation of match_simple 
def match_simple(bunch, sigma_dz, bucket):    
    R = bucket.circumference / (2 * np.pi)
    eta = bucket.eta(bunch)
    Qs = bucket.Qs(bunch)
    
    # Assuming a gaussian-type stationary distribution
    sigma_dp = sigma_dz * Qs / eta / R
    unmatched_inbucket(bunch, sigma_dz, sigma_dp, bucket)
                
def unmatched_inbucket(bunch, sigma_dz, sigma_dp, bucket):
    
    n_particles = bunch.n_particles
    for i in xrange(n_particles):
        if not bucket.isin_separatrix(bunch.dz[i], bunch.dp[i], bunch):
            while not bucket.isin_separatrix(bunch.dz[i], bunch.dp[i], bunch):
                bunch.dz[i] = sigma_dz * np.random.randn()
                bunch.dp[i] = sigma_dp * np.random.randn()
                
def match_full(bunch, length, bucket):

    R = bucket.circumference / (2 * np.pi)
    eta = bucket.eta(bunch)
    Qs = bucket.Qs(bunch)

    zmax = np.pi * R / bucket.h
    pmax = 2 * Qs / eta / bucket.h
    Hmax1 = bucket.hamiltonian(zmax, 0, bunch)
    Hmax2 = bucket.hamiltonian(0, pmax, bunch)
    # assert(Hmax1 == Hmax2)
    Hmax = Hmax1
    epsn_z = np.pi / 2 * zmax * pmax * bunch.p0 / e
    print '\nStatistical parameters from RF bucket:'
    print 'zmax:', zmax, 'pmax:', pmax, 'epsn_z:', epsn_z

    # Assuming a gaussian-type stationary distribution
    sigma_dz = length # np.std(bunch.dz)
    sigma_dp = sigma_dz * Qs / eta / R
    H0 = eta * bunch.beta * c * sigma_dp ** 2
    epsn_z = 4 * np.pi * Qs / eta / R * sigma_dz ** 2 * bunch.p0 / e
    print '\nStatistical parameters from initialisation:'
    print 'sigma_dz:', sigma_dz, 'sigma_dp:', sigma_dp, 'epsn_z:', epsn_z
    
    print '\n--> Bunchlength:'
    sigma_dz = bunchlength(bunch, bucket, sigma_dz)
    sigma_dp = sigma_dz * Qs / eta / R
    H0 = eta * bunch.beta * c * sigma_dp ** 2

    psi = stationary_exponential(bucket.hamiltonian, Hmax, H0, bunch)

    zl = np.linspace(-zmax, zmax, 1000) * 1.5
    pl = np.linspace(-pmax, pmax, 1000) * 1.5
    zz, pp = np.meshgrid(zl, pl)
    HH = psi(zz, pp)
    HHmax = np.amax(HH)

    n_particles = len(bunch.x)
    for i in xrange(n_particles):
        while True:
            s = (np.random.rand() - 0.5) * 2 * zmax
            t = (np.random.rand() - 0.5) * 2 * pmax
            u = (np.random.rand()) * HHmax * 1.01
            C = psi(s, t)
            if u < C:
                break
        bunch.dz[i] = s
        bunch.dp[i] = t
        
    epsz = np.sqrt(np.mean(bunch.dz * bunch.dz) * np.mean(bunch.dp * bunch.dp)
                 - np.mean(bunch.dz * bunch.dp) * np.mean(bunch.dz * bunch.dp))
    print '\nStatistical parameters from distribution:'
    print 'sigma_dz:', np.std(bunch.dz), 'sigma_dp:', np.std(bunch.dp), \
          'epsn_z:', 4*np.pi*np.std(bunch.dz)*np.std(bunch.dp)*bunch.p0/e, 4*np.pi*epsz*bunch.p0/e

def bunchlength(bunch, cavity, sigma_dz):

>>>>>>> 228b89e2
    print 'Iterative evaluation of bunch length...'

    counter = 0
    eps = 1

    R = cavity.circumference / (2 * np.pi)
    eta = cavity.eta(bunch)
    Qs = cavity.Qs(bunch)

    zmax = np.pi * R / cavity.h
    Hmax = cavity.hamiltonian(zmax, 0, bunch)

    # Initial values
    z0 = sigma_dz
    p0 = z0 * Qs / eta / R            #Matching condition
    H0 = eta * bunch.beta * c * p0 ** 2

    z1 = z0
    while abs(eps)>1e-6:
        # cf1 = 2 * Qs ** 2 / (eta * h) ** 2
        # dplim = lambda dz: np.sqrt(cf1 * (1 + np.cos(h / R * dz) + (h / R * dz - np.pi) * np.sin(cavity.phi_s)))
        # dplim = lambda dz: np.sqrt(2) * Qs / (eta * h) * np.sqrt(np.cos(h / R * dz) - np.cos(h / R * zmax))
        # Stationary distribution
        # psi = lambda dz, dp: np.exp(cavity.hamiltonian(dz, dp, bunch) / H0) - np.exp(Hmax / H0)

        # zs = zmax / 2.

        psi = stationary_exponential(cavity.hamiltonian, Hmax, H0, bunch)
        dplim = cavity.separatrix.__get__(cavity)
        N = dblquad(lambda dp, dz: psi(dz, dp), -zmax, zmax,
                    lambda dz: -dplim(dz, bunch), lambda dz: dplim(dz, bunch))
        I = dblquad(lambda dp, dz: dz ** 2 * psi(dz, dp), -zmax, zmax,
                    lambda dz: -dplim(dz, bunch), lambda dz: dplim(dz, bunch))

        # Second moment
        z2 = np.sqrt(I[0] / N[0])
        eps = z2 - z0

        # print z1, z2, eps
        z1 -= eps

        p0 = z1 * Qs / eta / R
        H0 = eta * bunch.beta * c * p0 ** 2

        counter += 1
        if counter > 100:
            print "\n*** WARNING: too many interation steps! There are several possible reasons for that:"
            print "1. Is the Hamiltonian correct?"
            print "2. Is the stationary distribution function convex around zero?"
            print "3. Is the bunch too long to fit into the bucket?"
            print "4. Is this algorithm not qualified?"
            print "Aborting..."
            sys.exit(-1)

    return z1<|MERGE_RESOLUTION|>--- conflicted
+++ resolved
@@ -9,20 +9,7 @@
 
 
 import numpy as np
-<<<<<<< HEAD
 
-
-from beams.distributions import stationary_exponential
-from scipy.integrate import quad, dblquad
-from configuration import *
-
-
-def match_transverse(epsn_x, epsn_y, ltm=None):
-
-    beta_x, beta_y = ltm.beta_x, ltm.beta_y
-
-=======
-import sys
 
 from beams.distributions import stationary_exponential
 from scipy.integrate import quad, dblquad
@@ -33,7 +20,6 @@
 
     beta_x, beta_y = ltm.beta_x, ltm.beta_y
 
->>>>>>> 228b89e2
     def match(bunch):
         sigma_x = np.sqrt(beta_x * epsn_x * 1e-6 / (bunch.gamma * bunch.beta))
         sigma_xp = sigma_x / beta_x
@@ -48,116 +34,6 @@
     return match
 
 def match_longitudinal(length, bucket, matching=None):
-<<<<<<< HEAD
-
-    if not matching and isinstance(bucket, float):
-        def match(bunch):
-            match_none(bunch, length, bucket)
-    elif matching == 'simple':
-        def match(bunch):
-            try:
-                match_simple(bunch, length, bucket)
-            except AttributeError:
-                raise TypeError("Bad bucket instance for matching!")
-    elif matching == 'full':
-        def match(bunch):
-            try:
-                match_full(bunch, length, bucket)
-            except AttributeError:
-                raise TypeError("Bad bucket instance for matching!")
-    else:
-        raise ValueError("Unknown matching " + str(matching) + " for bucket " + str(bucket))
-
-    return match
-
-def match_none(bunch, length, bucket):
-
-    sigma_dz = length
-    epsn_z = bucket
-    sigma_dp = epsn_z / (4 * np.pi * sigma_dz) * e / bunch.p0
-
-    print sigma_dz, sigma_dp
-    bunch.dz *= sigma_dz
-    bunch.dp *= sigma_dp
-
-# @profile
-def match_simple(bunch, length, bucket):
-
-    R = bucket.circumference / (2 * np.pi)
-    eta = bucket.eta(bunch)
-    Qs = bucket.Qs(bunch)
-
-    # Assuming a gaussian-type stationary distribution
-    sigma_dz = length # np.std(bunch.dz)
-    sigma_dp = sigma_dz * Qs / eta / R
-    H0 = eta * bunch.beta * c * sigma_dp ** 2
-    epsn_z = 4 * np.pi * Qs / eta / R * sigma_dz ** 2 * bunch.p0 / e
-    
-    n_particles = len(bunch.dz)
-    for i in xrange(n_particles):
-        if not bucket.isin_separatrix(bunch.dz[i], bunch.dp[i], bunch):
-            while not bucket.isin_separatrix(bunch.dz[i], bunch.dp[i], bunch):
-                bunch.dz[i] = sigma_dz * np.random.randn()
-                bunch.dp[i] = sigma_dp * np.random.randn()
-
-def match_full(bunch, length, bucket):
-
-    R = bucket.circumference / (2 * np.pi)
-    eta = bucket.eta(bunch)
-    Qs = bucket.Qs(bunch)
-
-    zmax = np.pi * R / bucket.h
-    pmax = 2 * Qs / eta / bucket.h
-    Hmax1 = bucket.hamiltonian(zmax, 0, bunch)
-    Hmax2 = bucket.hamiltonian(0, pmax, bunch)
-    # assert(Hmax1 == Hmax2)
-    Hmax = Hmax1
-    epsn_z = np.pi / 2 * zmax * pmax * bunch.p0 / e
-    print '\nStatistical parameters from RF bucket:'
-    print 'zmax:', zmax, 'pmax:', pmax, 'epsn_z:', epsn_z
-
-    # Assuming a gaussian-type stationary distribution
-    sigma_dz = length # np.std(bunch.dz)
-    sigma_dp = sigma_dz * Qs / eta / R
-    H0 = eta * bunch.beta * c * sigma_dp ** 2
-    epsn_z = 4 * np.pi * Qs / eta / R * sigma_dz ** 2 * bunch.p0 / e
-    print '\nStatistical parameters from initialisation:'
-    print 'sigma_dz:', sigma_dz, 'sigma_dp:', sigma_dp, 'epsn_z:', epsn_z
-    
-    print '\n--> Bunchlength:'
-    sigma_dz = bunchlength(bunch, bucket, sigma_dz)
-    sigma_dp = sigma_dz * Qs / eta / R
-    H0 = eta * bunch.beta * c * sigma_dp ** 2
-
-    psi = stationary_exponential(bucket.hamiltonian, Hmax, H0, bunch)
-
-    zl = np.linspace(-zmax, zmax, 1000) * 1.5
-    pl = np.linspace(-pmax, pmax, 1000) * 1.5
-    zz, pp = np.meshgrid(zl, pl)
-    HH = psi(zz, pp)
-    HHmax = np.amax(HH)
-
-    n_particles = len(bunch.x)
-    for i in xrange(n_particles):
-        while True:
-            s = (np.random.rand() - 0.5) * 2 * zmax
-            t = (np.random.rand() - 0.5) * 2 * pmax
-            u = (np.random.rand()) * HHmax * 1.01
-            C = psi(s, t)
-            if u < C:
-                break
-        bunch.dz[i] = s
-        bunch.dp[i] = t
-        
-    epsz = np.sqrt(np.mean(bunch.dz * bunch.dz) * np.mean(bunch.dp * bunch.dp)
-                 - np.mean(bunch.dz * bunch.dp) * np.mean(bunch.dz * bunch.dp))
-    print '\nStatistical parameters from distribution:'
-    print 'sigma_dz:', np.std(bunch.dz), 'sigma_dp:', np.std(bunch.dp), \
-          'epsn_z:', 4*np.pi*np.std(bunch.dz)*np.std(bunch.dp)*bunch.p0/e, 4*np.pi*epsz*bunch.p0/e
-
-def bunchlength(bunch, cavity, sigma_dz):
-
-=======
 
     if not matching and isinstance(bucket, float):
         def match(bunch):
@@ -265,7 +141,6 @@
 
 def bunchlength(bunch, cavity, sigma_dz):
 
->>>>>>> 228b89e2
     print 'Iterative evaluation of bunch length...'
 
     counter = 0
