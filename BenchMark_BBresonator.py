--- conflicted
+++ resolved
@@ -40,7 +40,7 @@
 n_slices = 500
 R_frequency = 1.0e9 # [Hz]
 Q = 1.
-R_shunt = 18e6 # [Ohm/m]
+R_shunt = 20e6 # [Ohm/m]
 initial_kick_x = 0.1*np.sqrt(beta_x * epsn_x*1.e-6 / (energy / 0.938))
 initial_kick_y = 0.1*np.sqrt(beta_y * epsn_y*1.e-6 / (energy / 0.938))
 RF_voltage = 4e6 # [V]
@@ -49,11 +49,7 @@
 
 # Monitors
 bunchmonitor = BunchMonitor('bunch', n_turns)
-<<<<<<< HEAD
-particlemonitor = ParticleMonitor('particles', 20)
-=======
 #~ particlemonitor = ParticleMonitor('particles', n_turns)
->>>>>>> 37559785
 
 
 # Betatron
@@ -131,25 +127,5 @@
         m.track(bunch) 
         #~ print m, ', elapsed time: ' + str(time.clock() - t1) + ' s'
     bunchmonitor.dump(bunch)
-<<<<<<< HEAD
-    particlemonitor.dump(bunch)
-    
-    #~ plt.clf()
-    #~ plt.plot(bunch.slices.mean_x[1:-2]*bunch.slices.charge[1:-2])
-    #~ plt.plot(bunch.slices.mean_y)
-    #~ plt.gca().set_ylim(-1, 1)
-    
-    #~ plot_phasespace(bunch, r)
-    #~ plot_bunch('bunch-ns1')
-    #~ plot_emittance('bunch-ns1')
-    #~ plt.draw()
-    #~ plt.show()
-    
-    #~ plt.scatter(bunch.x, bunch.xp)
-    #~ plt.draw()
-    #~ print 'Turn: ', i, ' took: ' + str(time.clock() - t0) + ' s \n'
-    print '{0:4d} \t {1:+3e} \t {2:+3e} \t {3:+3e} \t {4:3e} \t {5:3e} \t {6:3f} \t {7:3f} \t {8:3f}'.format(i, bunch.slices.mean_x[-1], bunch.slices.mean_y[-1], bunch.slices.mean_dz[-1], bunch.slices.epsn_x[-1], bunch.slices.epsn_y[-1], bunch.slices.epsn_z[-1], bunch.slices.sigma_dz[-1], bunch.slices.sigma_dp[-1])
-=======
     print '{0:4d} \t {1:+3e} \t {2:+3e} \t {3:+3e} \t {4:3e} \t {5:3e} \t {6:3f} \t {7:3f} \t {8:3f} \t {9:4e} \t {10:3s}'.format(i, bunch.slices.mean_x[-2], bunch.slices.mean_y[-2], bunch.slices.mean_dz[-2], bunch.slices.epsn_x[-2], bunch.slices.epsn_y[-2], bunch.slices.epsn_z[-2], bunch.slices.sigma_dz[-2], bunch.slices.sigma_dp[-2], bunch.slices.n_macroparticles[-2] / bunch.n_macroparticles * bunch.intensity, str(time.clock() - t0))
->>>>>>> 37559785
 
