--- conflicted
+++ resolved
@@ -134,13 +134,7 @@
             s1 = (seg + 1) % n_segments
 
             for detuner in self.detuner_collections:
-<<<<<<< HEAD
                 detuner.generate_segment_detuner(relative_segment_length[s0])
-=======
-                detuner.generate_segment_detuner(relative_segment_length[s0],
-                                                 (self.beta_x[s0] + self.beta_x[s1]) / 2.,
-                                                 (self.beta_y[s0] + self.beta_y[s1]) / 2.)
->>>>>>> e62cbd84
 
             transverse_segment_map = TransverseSegmentMap(self.alpha_x[s0], self.beta_x[s0], self.D_x[s0],
                                                           self.alpha_x[s1], self.beta_x[s1], self.D_x[s1],
@@ -152,12 +146,10 @@
 
         self.segment_maps = segment_maps
 
-
     def __len__(self):
 
         return len(self.segment_maps)
 
-
     def __getitem__(self, key):
 
         return self.segment_maps[key]